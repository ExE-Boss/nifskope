--- conflicted
+++ resolved
@@ -1,8 +1,12 @@
  == CHANGELOG ==
 
-<<<<<<< HEAD
-This is version 1.1.0-RC1 of NifSkope.
-
+This is version 1.1.1 of NifSkope.
+
+changes since 1.1.0:
+ * added Skyrim support
+
+changes since 1.1.0-RC1:
+ * block number is visible
  * made material editor dialog window modal
  * Update for new qhull
  * fix: quat. rotation keys linear interpolation issue
@@ -20,12 +24,6 @@
  * Require OpenGL 2.0 (this fixes a crash on older hardware)
  * fixed nifskope crash on mouse left click in the opengl context window
  * many more ...
-=======
-This is version 1.1.1 of NifSkope.
-
-changes since 1.1.0:
- * added Skyrim support
->>>>>>> a5751c16
 
 changes since 1.0.22:
  * updated to Qt 4.6.2
