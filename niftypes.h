/***** BEGIN LICENSE BLOCK *****

BSD License

Copyright (c) 2005-2010, NIF File Format Library and Tools
All rights reserved.

Redistribution and use in source and binary forms, with or without
modification, are permitted provided that the following conditions
are met:
1. Redistributions of source code must retain the above copyright
   notice, this list of conditions and the following disclaimer.
2. Redistributions in binary form must reproduce the above copyright
   notice, this list of conditions and the following disclaimer in the
   documentation and/or other materials provided with the distribution.
3. The name of the NIF File Format Library and Tools project may not be
   used to endorse or promote products derived from this software
   without specific prior written permission.

THIS SOFTWARE IS PROVIDED BY THE AUTHOR ``AS IS'' AND ANY EXPRESS OR
IMPLIED WARRANTIES, INCLUDING, BUT NOT LIMITED TO, THE IMPLIED WARRANTIES
OF MERCHANTABILITY AND FITNESS FOR A PARTICULAR PURPOSE ARE DISCLAIMED.
IN NO EVENT SHALL THE AUTHOR BE LIABLE FOR ANY DIRECT, INDIRECT,
INCIDENTAL, SPECIAL, EXEMPLARY, OR CONSEQUENTIAL DAMAGES (INCLUDING, BUT
NOT LIMITED TO, PROCUREMENT OF SUBSTITUTE GOODS OR SERVICES; LOSS OF USE,
DATA, OR PROFITS; OR BUSINESS INTERRUPTION) HOWEVER CAUSED AND ON ANY
THEORY OF LIABILITY, WHETHER IN CONTRACT, STRICT LIABILITY, OR TORT
(INCLUDING NEGLIGENCE OR OTHERWISE) ARISING IN ANY WAY OUT OF THE USE OF
THIS SOFTWARE, EVEN IF ADVISED OF THE POSSIBILITY OF SUCH DAMAGE.

***** END LICENCE BLOCK *****/

#ifndef NIFTYPES_H
#define NIFTYPES_H

#include <QColor>
#include <QApplication>
#include <QDebug>
#include <cfloat>
#include <cmath>

#ifndef PI
#ifdef M_PI
#define PI M_PI
#else
//! This is only defined if we can't find M_PI, which should be in stdlib's %math.h
#define PI 3.1416f
#endif
#endif

//! \file niftypes.h Type definitions and functions

//! Format a float with out of range values
QString NumOrMinMax( float val, char f = 'g', int prec = 6 );

class NifModel;
class QModelIndex;
class QDataStream;

/*
 * Perhaps look at introducing a parent class for all of the vector/matrix types to improve abstraction?
 */

//! A vector of 2 floats
class Vector2
{
public:
	//! Default constructor
	Vector2()
	{
		xy[0] = xy[1] = 0.0;
	}
	//! Constructor
	Vector2( float x, float y )
	{
		xy[0] = x; xy[1] = y;
	}
	//! Add-equals operator
	Vector2 & operator+=( const Vector2 & v )
	{
		xy[0] += v.xy[0];
		xy[1] += v.xy[1];
		return *this;
	}
	//! Add operator
	Vector2 operator+( const Vector2 & v ) const
	{
		Vector2 w( *this );
		return ( w += v );
	}
	//! Minus-equals operator
	Vector2 & operator-=( const Vector2 & v )
	{
		xy[0] -= v.xy[0];
		xy[1] -= v.xy[1];
		return *this;
	}
	//! Minus operator
	Vector2 operator-( const Vector2 & v ) const
	{
		Vector2 w( *this );
		return ( w -= v );
	}
	//! Negation operator
	Vector2 operator-() const
	{
		return Vector2() - *this;
	}
	//! Times-equals operator
	Vector2 & operator*=( float s )
	{
		xy[0] *= s;
		xy[1] *= s;
		return *this;
	}
	//! Times operator
	Vector2 operator*( float s ) const
	{
		Vector2 w( *this );
		return ( w *= s );
	}
	//! Divide equals operator
	Vector2 & operator/=( float s )
	{
		xy[0] /= s;
		xy[1] /= s;
		return *this;
	}
	//! Divide operator
	Vector2 operator/( float s ) const
	{
		Vector2 w( *this );
		return ( w /= s );
	}
	
	//! Equality operator
	bool operator==( const Vector2 & v ) const
	{
		return xy[0] == v.xy[0] && xy[1] == v.xy[1];
	}
	
	//! Array operator
	float & operator[]( unsigned int i )
	{
		Q_ASSERT( i < 2 );
		return xy[i];
	}
	//! Const array operator
	const float & operator[]( unsigned int i ) const
	{
		Q_ASSERT( i < 2 );
		return xy[i];
	}
	
	//! Comparison function for lexicographic sorting
	static bool lexLessThan( const Vector2 & v1, const Vector2 & v2 )
	{
		if( v1[0] != v2[0] )
		{
			return v1[0] < v2[0];
		}
		else
		{
			return v1[1] < v2[1];
		}
	}
	
	//! %Data accessor
	const float * data() const
	{
		return xy;
	}
	
	//! Set from string
	void fromString( QString str );

protected:
	float	xy[2];
	
	friend class NifIStream;
	friend class NifOStream;
};

//! An attempt at providing a qDebug stream operator for Vector2
/**
 * See <a href="http://doc.trolltech.com/latest/debug.html">Qt Debugging</a>
 * for how this is supposed to work.
 */
inline QDebug &operator<<( QDebug dbg, Vector2 v )
{
	dbg.nospace() << "(" << v[0] << ", " << v[1] << ")";
	return dbg.space();
}

//! Operator to allow Vector2 to be used as a sorting key.
inline bool operator<( const Vector2 v1, const Vector2 v2 )
{
	if( v1[0] != v2[0] )
	{
		return v1[0] < v2[0];
	}
	else
	{
		return v1[1] < v2[1];
	}
}

//! A vector of 3 floats
class Vector3
{	
	Q_DECLARE_TR_FUNCTIONS(Vector3)

public:
	//! Default constructor
	Vector3()
	{
		xyz[ 0 ] = xyz[ 1 ] = xyz[ 2 ] = 0.0;
	}
	//! Constructor
	Vector3( float x, float y, float z )
	{
		xyz[0] = x;
		xyz[1] = y;
		xyz[2] = z;
	}
	//! Constructor from a Vector2 and a float
	explicit Vector3( const Vector2 & v2, float z = 0 )
	{
		xyz[0] = v2[0];
		xyz[1] = v2[1];
		xyz[2] = z;
	}
	//! Constructor from a Vector4
	/*!
	 * Construct a Vector3 from a Vector4 by truncating.
	 * Doxygen can't document this due to a circular dependency?
	 */
	explicit Vector3( const class Vector4 & );
	
	//! Add-equals operator
	Vector3 & operator+=( const Vector3 & v )
	{
		xyz[0] += v.xyz[0];
		xyz[1] += v.xyz[1];
		xyz[2] += v.xyz[2];
		return *this;
	}
	//! Minus-equals operator
	Vector3 & operator-=( const Vector3 & v )
	{
		xyz[0] -= v.xyz[0];
		xyz[1] -= v.xyz[1];
		xyz[2] -= v.xyz[2];
		return *this;
	}
	//! Times-equals operator
	Vector3 & operator*=( float s )
	{
		xyz[ 0 ] *= s;
		xyz[ 1 ] *= s;
		xyz[ 2 ] *= s;
		return *this;
	}
	//! Divide-equals operator
	Vector3 & operator/=( float s )
	{
		xyz[ 0 ] /= s;
		xyz[ 1 ] /= s;
		xyz[ 2 ] /= s;
		return *this;
	}
	//! Add operator
	Vector3 operator+( Vector3 v ) const
	{
		Vector3 w( *this );
		return w += v;
	}
	//! Minus operator
	Vector3 operator-( Vector3 v ) const
	{
		Vector3 w( *this );
		return w -= v;
	}
	//! Negation operator
	Vector3 operator-() const
	{
		return Vector3() - *this;
	}
	//! Times operator
	Vector3 operator*( float s ) const
	{
		Vector3 v( *this );
		return v *= s;
	}
	//! Divide operator
	Vector3 operator/( float s ) const
	{
		Vector3 v( *this );
		return v /= s;
	}
	
	//! Equality operator
	bool operator==( const Vector3 & v ) const
	{
		return xyz[0] == v.xyz[0] && xyz[1] == v.xyz[1] && xyz[2] == v.xyz[2];
	}
	
	//! Array operator
	float & operator[]( unsigned int i )
	{
		Q_ASSERT( i < 3 );
		return xyz[i];
	}
	//! Const array operator
	const float & operator[]( unsigned int i ) const
	{
		Q_ASSERT( i < 3 );
		return xyz[i];
	}
	
	//! Find the length of the vector
	float length() const
	{
		return sqrt( xyz[0]*xyz[0] + xyz[1]*xyz[1] + xyz[2]*xyz[2] );
	}
	
	//! Find the length of the vector, squared
	float squaredLength() const
	{
		return xyz[0]*xyz[0] + xyz[1]*xyz[1] + xyz[2]*xyz[2];
	}
	
	//! Normalize the vector
	Vector3 & normalize()
	{
		float m = length();
		if ( m > 0.0 )
			m = 1.0 / m;
		else
			m = 0.0F;
		xyz[0] *= m;
		xyz[1] *= m;
		xyz[2] *= m;
		return *this;
	}
	
	//! Find the dot product of two vectors
	static float dotproduct( const Vector3 & v1, const Vector3 & v2 )
	{
		return v1[0]*v2[0]+v1[1]*v2[1]+v1[2]*v2[2];
	}
	//! Find the cross product of two vectors
	static Vector3 crossproduct( const Vector3 & a, const Vector3 & b )
	{
		return Vector3( a[1]*b[2] - a[2]*b[1], a[2]*b[0] - a[0]*b[2], a[0]*b[1] - a[1]*b[0] );
	}
	
	//! Find the angle between two vectors
	static float angle( const Vector3 & v1, const Vector3 & v2 )
	{
		float dot = dotproduct( v1, v2 );
		if ( dot > 1.0 )
			return 0.0;
		else if ( dot < - 1.0 )
			return (float)PI;
		else if ( dot == 0.0 )
			return (float)(PI/2);
		else
			return acos( dot );
	}
	
	//! Comparison function for lexicographic sorting
	static bool lexLessThan( const Vector3 & v1, const Vector3 & v2 )
	{
		if( v1[0] != v2[0] )
		{
			return v1[0] < v2[0];
		}
		else
		{
			if( v1[1] != v2[1] )
			{
				return v1[1] < v2[1];
			}
			else
			{
				return v1[2] < v2[2];
			}
		}
	}
	
	//! Size a vector to a minimum bound
	void boundMin( const Vector3 & v )
	{
		if ( v[0] < xyz[0] ) xyz[0] = v[0];
		if ( v[1] < xyz[1] ) xyz[1] = v[1];
		if ( v[2] < xyz[2] ) xyz[2] = v[2];
	}
	//! Size a vector to a maximum bound
	void boundMax( const Vector3 & v )
	{
		if ( v[0] > xyz[0] ) xyz[0] = v[0];
		if ( v[1] > xyz[1] ) xyz[1] = v[1];
		if ( v[2] > xyz[2] ) xyz[2] = v[2];
	}
	
	//! %Data accessor
	const float * data() const { return xyz; }
	
	//! Set from string
	void fromString( QString str );
	
	//! Format as HTML
	QString toHtml() const
	{
		return tr( "X %1 Y %2 Z %3\nlength %4" )
			.arg( NumOrMinMax( xyz[0] ) )
			.arg( NumOrMinMax( xyz[1] ) )
			.arg( NumOrMinMax( xyz[2] ) )
			.arg( length() );
	}
	
protected:
	float xyz[3];
	
	friend class NifIStream;
	friend class NifOStream;
};

//! An attempt at providing a qDebug stream operator for Vector3
/**
 * See <a href="http://doc.trolltech.com/latest/debug.html">Qt Debugging</a>
 * for how this is supposed to work.
 */
inline QDebug &operator<<( QDebug dbg, Vector3 v )
{
	dbg.nospace() << "(" << v[0] << ", " << v[1] << ", " << v[2] << ")";
	return dbg.space();
}

//! Operator to allow Vector3 to be used as a sorting key.
inline bool operator<( const Vector3 v1, const Vector3 v2 )
{
	if( v1[0] != v2[0] )
	{
		return v1[0] < v2[0];
	}
	else
	{
		if( v1[1] != v2[1] )
		{
			return v1[1] < v2[1];
		}
		else
		{
			return v1[2] < v2[2];
		}
	}
}

//! A vector of 4 floats
class Vector4
{
	Q_DECLARE_TR_FUNCTIONS(Vector4)

public:
	//! Default constructor
	Vector4()
	{
		xyzw[ 0 ] = xyzw[ 1 ] = xyzw[ 2 ] = xyzw[ 3 ] = 0.0;
	}
	//! Constructor
	Vector4( float x, float y, float z, float w )
	{
		xyzw[ 0 ] = x;
		xyzw[ 1 ] = y;
		xyzw[ 2 ] = z;
		xyzw[ 3 ] = w;
	}
	//! Constructor from a Vector3 and a float
	explicit Vector4( const Vector3 & v3, float w = 0.0 )
	{
		xyzw[0] = v3[0];
		xyzw[1] = v3[1];
		xyzw[2] = v3[2];
		xyzw[3] = w;
	}
	//! Add-equals operator
	Vector4 & operator+=( const Vector4 & v )
	{
		xyzw[0] += v.xyzw[0];
		xyzw[1] += v.xyzw[1];
		xyzw[2] += v.xyzw[2];
		xyzw[3] += v.xyzw[3];
		return *this;
	}
	//! Minus-equals operator
	Vector4 & operator-=( const Vector4 & v )
	{
		xyzw[0] -= v.xyzw[0];
		xyzw[1] -= v.xyzw[1];
		xyzw[2] -= v.xyzw[2];
		xyzw[3] -= v.xyzw[3];
		return *this;
	}
	//! Times-equals operator
	Vector4 & operator*=( float s )
	{
		xyzw[ 0 ] *= s;
		xyzw[ 1 ] *= s;
		xyzw[ 2 ] *= s;
		xyzw[ 3 ] *= s;
		return *this;
	}
	//! Divide-equals operator
	Vector4 & operator/=( float s )
	{
		xyzw[ 0 ] /= s;
		xyzw[ 1 ] /= s;
		xyzw[ 2 ] /= s;
		xyzw[ 3 ] /= s;
		return *this;
	}
	//! Add operator
	Vector4 operator+( Vector4 v ) const
	{
		Vector4 w( *this );
		return w += v;
	}
	//! Minus operator
	Vector4 operator-( Vector4 v ) const
	{
		Vector4 w( *this );
		return w -= v;
	}
	//! Negation operator
	Vector4 operator-() const
	{
		return Vector4() - *this;
	}
	//! Times operator
	Vector4 operator*( float s ) const
	{
		Vector4 v( *this );
		return v *= s;
	}
	//! Divide operator
	Vector4 operator/( float s ) const
	{
		Vector4 v( *this );
		return v /= s;
	}
	
	//! Equality operator
	bool operator==( const Vector4 & v ) const
	{
		return xyzw[0] == v.xyzw[0] && xyzw[1] == v.xyzw[1] && xyzw[2] == v.xyzw[2] && xyzw[3] == v.xyzw[3];
	}
	
	//! Array operator
	float & operator[]( unsigned int i )
	{
		Q_ASSERT( i < 4 );
		return xyzw[i];
	}
	//! Const array operator
	const float & operator[]( unsigned int i ) const
	{
		Q_ASSERT( i < 4 );
		return xyzw[i];
	}
	
	//! Find the length of the vector
	float length() const
	{
		return sqrt( xyzw[0]*xyzw[0] + xyzw[1]*xyzw[1] + xyzw[2]*xyzw[2] + xyzw[3]*xyzw[3] );
	}
	
	//! Find the length of the vector, squared
	float squaredLength() const
	{
		return xyzw[0]*xyzw[0] + xyzw[1]*xyzw[1] + xyzw[2]*xyzw[2] + xyzw[3]*xyzw[3];
	}
	
	//! Normalize the vector
	void normalize()
	{
		float m = length();
		if ( m > 0.0 )
			m = 1.0 / m;
		else
			m = 0.0F;
		xyzw[0] *= m;
		xyzw[1] *= m;
		xyzw[2] *= m;
		xyzw[3] *= m;
	}
	
	//! Find the dot product of two vectors
	static float dotproduct( const Vector4 & v1, const Vector4 & v2 )
	{
		return v1[0]*v2[0]+v1[1]*v2[1]+v1[2]*v2[2]+v1[3]*v2[3];
	}
	
	//! Find the angle between two vectors
	static float angle( const Vector4 & v1, const Vector4 & v2 )
	{
		float dot = dotproduct( v1, v2 );
		if ( dot > 1.0 )
			return 0.0;
		else if ( dot < - 1.0 )
			return (float)PI;
		else if ( dot == 0.0 )
			return (float)PI/2;
		else
			return (float)acos( dot );
	}
	
	//! Comparison function for lexicographic sorting
	static bool lexLessThan( const Vector4 & v1, const Vector4 & v2 )
	{
		if( v1[0] != v2[0] )
		{
			return v1[0] < v2[0];
		}
		else
		{
			if( v1[1] != v2[1] )
			{
				return v1[1] < v2[1];
			}
			else
			{
				if( v1[2] != v2[2] )
				{
					return v1[2] < v2[2];
				}
				else
				{
					return v1[3] < v2[3];
				}
			}
		}
	}
	
	//! %Data accessor
	const float * data() const { return xyzw; }
	
	//! Set from string
	void fromString( QString str );
	
	//! Format as HTML
	QString toHtml() const
	{
		return tr( "X %1 Y %2 Z %3 W %4\nlength %5" )
			.arg( NumOrMinMax( xyzw[0] ) )
			.arg( NumOrMinMax( xyzw[1] ) )
			.arg( NumOrMinMax( xyzw[2] ) )
			.arg( NumOrMinMax( xyzw[3] ) )
			.arg( length() );
	}
	
protected:
	float xyzw[4];
	
	friend class NifIStream;
	friend class NifOStream;
};

//! An attempt at providing a qDebug stream operator for Vector2
/**
 * See <a href="http://doc.trolltech.com/latest/debug.html">Qt Debugging</a>
 * for how this is supposed to work.
 */
inline QDebug &operator<<( QDebug dbg, Vector4 v )
{
	dbg.nospace() << "(" << v[0] << ", " << v[1] << ", " << v[2] << ", " << v[3] << ")";
	return dbg.space();
}

<<<<<<< HEAD
//! Operator to allow Vector4 to be used as a sorting key.
inline bool operator<( const Vector4 v1, const Vector4 v2 )
{
	if( v1[0] != v2[0] )
	{
		return v1[0] < v2[0];
	}
	else
	{
		if( v1[1] != v2[1] )
		{
			return v1[1] < v2[1];
		}
		else
		{
			if( v1[2] != v2[2] )
			{
				return v1[2] < v2[2];
			}
			else
			{
				return v1[3] < v2[3];
			}
		}
	}
}

// This doesn't seem to document properly in doxygen.
=======
// This doesn't seem to document properly in Doxygen.
>>>>>>> 50e131ad
inline Vector3::Vector3( const Vector4 & v4 )
{
	xyz[0] = v4[0];
	xyz[1] = v4[1];
	xyz[2] = v4[2];
}

//! A quaternion
class Quat
{
	Q_DECLARE_TR_FUNCTIONS(Quat)

public:
	//! Default constructor
	Quat()
	{
		memcpy( wxyz, identity, 16 );
	}
	//! Constructor
	Quat( float w, float x, float y, float z )
	{
		wxyz[0] = w;
		wxyz[1] = x;
		wxyz[2] = y;
		wxyz[3] = z;
	}
	
	//! Array operator
	float & operator[]( unsigned int i )
	{
		Q_ASSERT( i < 4 );
		return wxyz[ i ];
	}
	//! Const array operator
	const float & operator[]( unsigned int i ) const
	{
		Q_ASSERT( i < 4 );
		return wxyz[ i ];
	}
	//! Times-equals operator
	Quat & operator*=( float s )
	{
		for ( int c = 0; c < 4; c++ )
			wxyz[ c ] *= s;
		return *this;
	}
	//! Times operator
	Quat operator*( float s ) const
	{
		Quat q( *this );
		return ( q *= s );
	}
	//! Add-equals operator
	Quat & operator+=( const Quat & q )
	{
		for ( int c = 0; c < 4; c++ )
			wxyz[ c ] += q.wxyz[ c ];
		return *this;
	}
	//! Add operator
	Quat operator+( const Quat & q ) const
	{
		Quat r( *this );
		return ( r += q );
	}
	//! Find the dot product of two quaternions
	static float dotproduct( const Quat & q1, const Quat & q2 )
	{
		return q1[0]*q2[0]+q1[1]*q2[1]+q1[2]*q2[2]+q1[3]*q2[3];
	}
	
	//! Set from string
	void fromString( QString str );
	//! Set from vector and angle
	void fromAxisAngle( Vector3 axis, float angle );
	//! Find vector and angle
	void toAxisAngle( Vector3 & axis, float & angle ) const;
	
	//! Spherical linear interpolatation between two quaternions
	static Quat slerp (float t, const Quat& p, const Quat& q);
	
	//! Format as HTML
	QString toHtml() const
	{
		return tr( "W %1\nX %2\nY %3\nZ %4" )
			.arg( NumOrMinMax( wxyz[0] ) )
			.arg( NumOrMinMax( wxyz[1] ) )
			.arg( NumOrMinMax( wxyz[2] ) )
			.arg( NumOrMinMax( wxyz[3] ) );
	}
	
protected:
	float	wxyz[4];
	static const float identity[4];
	
	friend class NifIStream;
	friend class NifOStream;
};

//! A 3 by 3 matrix
class Matrix
{
public:
	//! Constructor
	Matrix()
	{
		memcpy( m, identity, 36 );
	}
	//! Times operator for a matrix
	Matrix operator*( const Matrix & m2 ) const
	{
		Matrix m3;
		for ( int r = 0; r < 3; r++ )
			for ( int c = 0; c < 3; c++ )
				m3.m[r][c] = m[r][0]*m2.m[0][c] + m[r][1]*m2.m[1][c] + m[r][2]*m2.m[2][c];
		return m3;
	}
	//! Times operator for a vector
	Vector3 operator*( const Vector3 & v ) const
	{
		return Vector3(
			m[0][0]*v[0] + m[0][1]*v[1] + m[0][2]*v[2],
			m[1][0]*v[0] + m[1][1]*v[1] + m[1][2]*v[2],
			m[2][0]*v[0] + m[2][1]*v[1] + m[2][2]*v[2] );
	}
	//! %Element operator
	float & operator()( unsigned int c, unsigned int d )
	{
		Q_ASSERT( c < 3 && d < 3 );
		return m[c][d];
	}
	//! Const element operator
	float operator()( unsigned int c, unsigned int d ) const
	{
		Q_ASSERT( c < 3 && d < 3 );
		return m[c][d];
	}
	
	//! Find the inverted form
	Matrix inverted() const;
	
	//! Set from quaternion
	void fromQuat( const Quat & q );
	//! Convert to quaternion
	Quat toQuat() const;
	
	//! Convert from Euler angles in a (Z,Y,X) manner.
	void fromEuler( float x, float y, float z );
	//! Convert to Euler angles
	bool toEuler( float & x, float & y, float & z ) const;
	
	//! Find a matrix from Euler angles
	static Matrix euler( float x, float y, float z )
	{
		Matrix m; m.fromEuler( x, y, z );
		return m;
	}
	
	//! Format as HTML
	QString toHtml() const;

protected:
	float m[3][3];
	static const float identity[9];
	
	friend class NifIStream;
	friend class NifOStream;
};

//! A 4 by 4 matrix
class Matrix4
{
public:
	//! Constructor
	Matrix4()
	{
		memcpy( m, identity, 64 );
	}
	//! Times operator for a matrix
	Matrix4 operator*( const Matrix4 & m2 ) const
	{
		Matrix4 m3;
		for ( int r = 0; r < 4; r++ )
			for ( int c = 0; c < 4; c++ )
				m3.m[r][c] = m[r][0]*m2.m[0][c] + m[r][1]*m2.m[1][c] + m[r][2]*m2.m[2][c] + m[r][3]*m2.m[3][c];
		return m3;
	}
	//! Times operator for a vector
	Vector3 operator*( const Vector3 & v ) const
	{
		return Vector3(
			m[0][0]*v[0] + m[0][1]*v[1] + m[0][2]*v[2] + m[0][3],
			m[1][0]*v[0] + m[1][1]*v[1] + m[1][2]*v[2] + m[1][3],
			m[2][0]*v[0] + m[2][1]*v[1] + m[2][2]*v[2] + m[2][3] );
	}
	//! %Element operator
	float & operator()( unsigned int c, unsigned int d )
	{
		Q_ASSERT( c < 4 && d < 4 );
		return m[c][d];
	}
	//! Const element operator
	float operator()( unsigned int c, unsigned int d ) const
	{
		Q_ASSERT( c < 4 && d < 4 );
		return m[c][d];
	}
	
	// Not implemented; use decompose() instead
	/*
	Matrix rotation() const;
	Vector3 translation() const;
	Vector3 scale() const;
	*/
	
	//! Decompose into translation, rotation and scale
	void decompose( Vector3 & trans, Matrix & rot, Vector3 & scale ) const;
	//! Compose from translation, rotation and scale
	void compose( const Vector3 & trans, const Matrix & rot, const Vector3 & scale );
	
	//Matrix44 inverted() const;
	
	//! Format as HTML
	QString toHtml() const;
	
	//! %Data accessor
	const float * data() const { return (float *) m; }

protected:
	float m[4][4];
	static const float identity[16];
	
	friend class NifIStream;
	friend class NifOStream;
};

//! A transformation consisting of a translation, rotation and scale
class Transform
{
public:
	//! Constructor
	/*!
	 * Creates a transform from a NIF index.
	 *
	 * \param nif The model
	 * \param transform The index to create the transform from
	 */
	Transform( const NifModel * nif, const QModelIndex & transform );
	//! Default constructor
	Transform()	{ scale = 1.0; }
	
	//! Tests if a transform can be constructed
	static bool canConstruct( const NifModel * nif, const QModelIndex & parent );
	
	//! Writes a transform back to a NIF index
	void writeBack( NifModel * nif, const QModelIndex & transform ) const;
	
	//! Times operator
	friend Transform operator*( const Transform & t1, const Transform & t2 );
	
	//! Times operator
	Vector3 operator*( const Vector3 & v ) const
	{
		return rotation * v * scale + translation;
	}
	
	//! Returns a matrix holding the transform
	Matrix4 toMatrix4() const;
	
	// Format of rotation matrix? See http://en.wikipedia.org/wiki/Euler_angles
	// fromEuler indicates that it might be "zyx" form
	// Yaw, Pitch, Roll correspond to rotations in X, Y, Z axes respectively
	// Note that by convention, all angles in mathematics are anticlockwise, looking top-down at the plane
	// ie. rotation on X axis means "in the YZ plane where a positive X vector is up"
	// From entim: "The rotations are applied after each other: first yaw, then pitch, then roll"
	// For A,X,Y,Z representation, A is amplitude, each axis is a percentage
	Matrix rotation;
	Vector3 translation;
	float scale;

	friend QDataStream & operator<<( QDataStream & ds, const Transform & t );
	friend QDataStream & operator>>( QDataStream & ds, Transform & t );
	
	QString toString() const;
};

//! A triangle
class Triangle
{
public:
	//! Default constructor
	Triangle() { v[0] = v[1] = v[2] = 0; }
	//! Constructor
	Triangle( quint16 a, quint16 b, quint16 c ) { set( a, b, c ); }
	
	//! Array operator
	quint16 & operator[]( unsigned int i )
	{
		Q_ASSERT( i < 3 );
		return v[i];
	}
	//! Const array operator
	const quint16 & operator[]( unsigned int i ) const
	{
		Q_ASSERT( i < 3 );
		return v[i];
	}
	//! Sets the vertices of the triangle
	void set( quint16 a, quint16 b, quint16 c )
	{
		v[0] = a; v[1] = b; v[2] = c;
	}
	//! Gets the first vertex
	inline quint16 v1() const { return v[0]; }
	//! Gets the second vertex
	inline quint16 v2() const { return v[1]; }
	//! Gets the third vertex
	inline quint16 v3() const { return v[2]; }
	
	//! Flips the triangle face
	/*!
	 * Triangles are usually drawn anticlockwise(?); by changing the order of
	 * the vertices the triangle is flipped.
	 */
	void flip() { quint16 x = v[0]; v[0] = v[1]; v[1] = x; }
	
	//! Add operator
	Triangle operator+( quint16 d )
	{
		Triangle t( *this );
		t.v[0] += d;
		t.v[1] += d;
		t.v[2] += d;
		return t;
	}

protected:
	quint16 v[3];
	friend class NifIStream;
	friend class NifOStream;
};

//! An attempt at providing a qDebug stream operator for Triangle
/**
 * See <a href="http://doc.trolltech.com/latest/debug.html">Qt Debugging</a>
 * for how this is supposed to work.
 */
inline QDebug &operator<<( QDebug dbg, Triangle t )
{
	dbg.nospace() << "(" << t[0] << "," << t[1] << "," << t[2] << ")";
	return dbg.space();
}

//! Clamps a float to have a value between 0 and 1 inclusive
inline float clamp01( float a )
{
	if ( a < 0 )	return 0;
	if ( a > 1 )	return 1;
	return a;
}

//! A 3 value color (RGB)
class Color3
{
public:
	//! Default constructor
	Color3() { rgb[0] = rgb[1] = rgb[2] = 1.0; }
	//! Constructor
	Color3( float r, float g, float b ) { setRGB( r, g, b ); }
	//! Constructor
	explicit Color3( const QColor & c ) { fromQColor( c ); }
	//! Constructor
	explicit Color3( const Vector3 & v ) { fromVector3( v ); }
	//! Constructor
	/*!
	 * Construct a Color3 from a Color4 by truncating.
	 * Doxygen can't document this due to a circular dependency?
	 */
	explicit Color3( const class Color4 & c4 );
	
	//! Array operator
	float & operator[]( unsigned int i )
	{
		Q_ASSERT( i < 3 );
		return rgb[i];
	}
	
	//! Const array operator
	const float & operator[]( unsigned int i ) const
	{
		Q_ASSERT( i < 3 );
		return rgb[i];
	}
	
	//! Times operator
	Color3 operator*( float x ) const
	{
		Color3 c( *this );
		c.rgb[0] *= x;
		c.rgb[1] *= x;
		c.rgb[2] *= x;
		return c;
	}
	
	//! Add-equals operator
	Color3 & operator+=( const Color3 & o )
	{
		for ( int x = 0; x < 3; x++ )
			rgb[x] += o.rgb[x];
		return *this;
	}
	
	//! Minus-equals operator
	Color3 & operator-=( const Color3 & o )
	{
		for ( int x = 0; x < 3; x++ )
			rgb[x] -= o.rgb[x];
		return *this;
	}
	
	//! Add operator
	Color3 operator+( const Color3 & o ) const
	{
		Color3 c( *this );
		return ( c += o );
	}
	
	//! Minus operator
	Color3 operator-( const Color3 & o ) const
	{
		Color3 c( *this );
		return ( c -= o );
	}
	
	//! Get the red component
	float red() const { return rgb[0]; }
	//! Get the green component
	float green() const { return rgb[1]; }
	//! Get the blue component
	float blue() const { return rgb[2]; }
	
	//! Set the red component
	void setRed( float r ) { rgb[0] = r; }
	//! Set the green component
	void setGreen( float g ) { rgb[1] = g; }
	//! Set the blue component
	void setBlue( float b ) { rgb[2] = b; }
	
	//! Set the color components
	void setRGB( float r, float g, float b ) { rgb[0] = r; rgb[1] = g; rgb[2] = b; }
	
	//! Convert to QColor
	QColor toQColor() const
	{
		return QColor::fromRgbF( clamp01( rgb[0] ), clamp01( rgb[1] ), clamp01( rgb[2] ) );
	}
	
	//! Set from QColor
	void fromQColor( const QColor & c )
	{
		rgb[0] = c.redF();
		rgb[1] = c.greenF();
		rgb[2] = c.blueF();
	}
	
	//! Set from vector
	void fromVector3( const Vector3 & v )
	{
		rgb[0] = v[0];
		rgb[1] = v[1];
		rgb[2] = v[2];
	}
	
	//! %Data accessor
	const float * data() const { return rgb; }
	
protected:
	float rgb[3];
	
	friend class NifIStream;
	friend class NifOStream;
};

//! A 4 value color (RGBA)
class Color4
{
public:
	//! Default constructor
	Color4() { rgba[0] = rgba[1] = rgba[2] = rgba[3] = 1.0; }
	//! Constructor
	explicit Color4( const Color3 & c, float alpha = 1.0 ) { rgba[0] = c[0]; rgba[1] = c[1]; rgba[2] = c[2]; rgba[3] = alpha; }
	//! Constructor
	explicit Color4( const QColor & c ) { fromQColor( c ); }
	//! Constructor
	Color4( float r, float g, float b, float a ) { setRGBA( r, g, b, a ); }
	
	//! Array operator
	float & operator[]( unsigned int i )
	{
		Q_ASSERT( i < 4 );
		return rgba[ i ];
	}
	
	//! Const array operator
	const float & operator[]( unsigned int i ) const
	{
		Q_ASSERT( i < 4 );
		return rgba[ i ];
	}
	
	//! Times operator
	Color4 operator*( float x ) const
	{
		Color4 c( *this );
		c.rgba[0] *= x;
		c.rgba[1] *= x;
		c.rgba[2] *= x;
		c.rgba[3] *= x;
		return c;
	}
	
	//! Add-equals operator
	Color4 & operator+=( const Color4 & o )
	{
		for ( int x = 0; x < 4; x++ )
			rgba[x] += o.rgba[x];
		return *this;
	}
	
	//! Minus-equals operator
	Color4 & operator-=( const Color4 & o )
	{
		for ( int x = 0; x < 4; x++ )
			rgba[x] -= o.rgba[x];
		return *this;
	}
	
	//! Add operator
	Color4 operator+( const Color4 & o ) const
	{
		Color4 c( *this );
		return ( c += o );
	}
	
	//! Minus operator
	Color4 operator-( const Color4 & o ) const
	{
		Color4 c( *this );
		return ( c -= o );
	}
	
	//! Equality operator
	bool operator==( const Color4 & c ) const
	{
		return rgba[0] == c.rgba[0] && rgba[1] == c.rgba[1] && rgba[2] == c.rgba[2] && rgba[3] == c.rgba[3];
	}
	
	//! Get the red component
	float red() const { return rgba[0]; }
	//! Get the green component
	float green() const { return rgba[1]; }
	//! Get the blue component
	float blue() const { return rgba[2]; }
	//! Get the alpha component
	float alpha() const { return rgba[3]; }
	
	//! Set the red component
	void setRed( float r ) { rgba[0] = r; }
	//! Set the green component
	void setGreen( float g ) { rgba[1] = g; }
	//! Set the blue component
	void setBlue( float b ) { rgba[2] = b; }
	//! Set the alpha component
	void setAlpha( float a ) { rgba[3] = a; }
	
	//! Set the color components
	void setRGBA( float r, float g, float b, float a ) { rgba[ 0 ] = r; rgba[ 1 ] = g; rgba[ 2 ] = b; rgba[ 3 ] = a; }

	//! Convert to QColor
	QColor toQColor() const
	{
		return QColor::fromRgbF( clamp01( rgba[0] ), clamp01( rgba[1] ), clamp01( rgba[2] ), clamp01( rgba[3] ) );
	}
	
	//! Set from QColor
	void fromQColor( const QColor & c )
	{
		rgba[0] = c.redF();
		rgba[1] = c.greenF();
		rgba[2] = c.blueF();
		rgba[3] = c.alphaF();
	}
	
	//! %Data accessor
	const float * data() const { return rgba; }
	
	//! Alpha blend
	Color4 blend( float alpha ) const
	{
		Color4 c( *this );
		c.setAlpha( c.alpha() * alpha );
		return c;
	}

protected:
	float rgba[4];
	
	friend class NifIStream;
	friend class NifOStream;
};

// This refuses to document properly in doxygen.
inline Color3::Color3( const Color4 & c4 )
{
	rgb[0] = c4[0];
	rgb[1] = c4[1];
	rgb[2] = c4[2];
}


//! A fixed length vector of type T.
/*!
 * %Data is allocated into a vector portion and the data section.
 * The vector simply points to appropriate places in the data section.
 * @param   T   Type of Vector
 */
template<typename T>
class FixedMatrix
{
public:
	//! Default Constructor:  Allocates empty vector
	FixedMatrix() : v_( NULL ), len0(0), len1(0)
	{}

	//! Size Constructor
	/*!
	 * Allocate the requested number of elements.
	 */
	FixedMatrix(int length1, int length2)
	{
		int length = length1*length2;
		v_ = (T*)qMalloc(sizeof(T)*length);
		len0 = length1;
		len1 = length2;
	}

	//! Copy Constructor
	FixedMatrix(const FixedMatrix& other)
	{
		int datalen = other.count();
		len0 = other.count(0);
		len1 = other.count(1);
		v_ = (T*)qMalloc(sizeof(T) * datalen);
		qMemCopy( array(), other.array(), datalen );
	}

	//! Default Destructor
	~FixedMatrix()
	{ qFree(v_); }

	//! Copy Assignment
	FixedMatrix& operator=(const FixedMatrix& other)         
	{
		FixedMatrix tmp( other );
		swap( tmp );
		return *this;
	}

	//! Accessor for...?
	T* operator[](int index)
	{
		// assert( index >= 0 && index < len_ )
		return &v_[index*count(0) + 0];
	} 

	//! Accessor for element (i,j) in the matrix
	const T& operator[](int index) const
	{
		// assert( index >= 0 && index < len_ )
		return &v_[index*count(0) + 0];
	} 

	//! Accessor for element (i,j) in the matrix
	T* operator()(int index)
	{
		// assert( index >= 0 && index < len_ )
		return &v_[index*count(0) + 0];
	} 

	//! Accessor for element (i,j) in the matrix
	T& operator()(int index1, int index2)
	{
		// assert( index >= 0 && index < len_ )
		return element(index1, index2);
	} 

	//! Accessor for element (i,j) in the matrix
	operator T*() const
	{
		return array();
	}

	//! Accessor for element (i,j) in the matrix
	T& element(int index1, int index2)
	{
		return v_[ calcindex(index1, index2) ];
	}

	//! Calculates row? of element
	/*!
	 *  @param[in]  index1  i value of element
	 *  @param[in]  index2  j value of element
	 *  @return             position of element?
	 */
	int calcindex(int index1, int index2)
	{
		return index1*count(1) + index2;
	}

	//! Number of items in the vector.
	int count() const 
	{ return len0 * len1; }

	//! Number of items in specified dimension.
	int count(int dimension) const 
	{ return (dimension == 0 ? len0 : (dimension == 1 ? len1 : 0)); }

	//! Start of the array portion of the vector
	T*array() const { return v_; }
	// Department of Rendundancy Department?
	//! Start of the array portion of the vector
	T*data() const { return v_; }

	//! Assign a string to vector at specified index.
	/*!
	 *  @param[in]  index1  Index (i) in array to assign
	 *  @param[in]  index2  Index (j) in array to assign
	 *  @param[in]   value  Value to copy into string
	 */
	void assign(int index1, int index2, T value)
	{
		element(index1, index2) = value;
	}

	//! Swap contents with another FixedMatrix
	/*!
	 *  @param[in,out]  other   Other vector to swap with
	 */
	void swap( FixedMatrix &other )
	{
		qSwap(v_, other.v_);
		qSwap(len0, other.len0);
		qSwap(len1, other.len1);
	}

private:
	T* v_; //!< Vector data
	int len0; //!< Length in first dimension
	int len1; //!< Length in second dimension
};

//! 
typedef FixedMatrix<char> ByteMatrix;

#endif<|MERGE_RESOLUTION|>--- conflicted
+++ resolved
@@ -190,19 +190,6 @@
 {
 	dbg.nospace() << "(" << v[0] << ", " << v[1] << ")";
 	return dbg.space();
-}
-
-//! Operator to allow Vector2 to be used as a sorting key.
-inline bool operator<( const Vector2 v1, const Vector2 v2 )
-{
-	if( v1[0] != v2[0] )
-	{
-		return v1[0] < v2[0];
-	}
-	else
-	{
-		return v1[1] < v2[1];
-	}
 }
 
 //! A vector of 3 floats
@@ -436,26 +423,6 @@
 {
 	dbg.nospace() << "(" << v[0] << ", " << v[1] << ", " << v[2] << ")";
 	return dbg.space();
-}
-
-//! Operator to allow Vector3 to be used as a sorting key.
-inline bool operator<( const Vector3 v1, const Vector3 v2 )
-{
-	if( v1[0] != v2[0] )
-	{
-		return v1[0] < v2[0];
-	}
-	else
-	{
-		if( v1[1] != v2[1] )
-		{
-			return v1[1] < v2[1];
-		}
-		else
-		{
-			return v1[2] < v2[2];
-		}
-	}
 }
 
 //! A vector of 4 floats
@@ -678,38 +645,7 @@
 	return dbg.space();
 }
 
-<<<<<<< HEAD
-//! Operator to allow Vector4 to be used as a sorting key.
-inline bool operator<( const Vector4 v1, const Vector4 v2 )
-{
-	if( v1[0] != v2[0] )
-	{
-		return v1[0] < v2[0];
-	}
-	else
-	{
-		if( v1[1] != v2[1] )
-		{
-			return v1[1] < v2[1];
-		}
-		else
-		{
-			if( v1[2] != v2[2] )
-			{
-				return v1[2] < v2[2];
-			}
-			else
-			{
-				return v1[3] < v2[3];
-			}
-		}
-	}
-}
-
-// This doesn't seem to document properly in doxygen.
-=======
 // This doesn't seem to document properly in Doxygen.
->>>>>>> 50e131ad
 inline Vector3::Vector3( const Vector4 & v4 )
 {
 	xyz[0] = v4[0];
