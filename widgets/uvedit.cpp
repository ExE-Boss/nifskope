--- conflicted
+++ resolved
@@ -1,1035 +1,1031 @@
-/***** BEGIN LICENSE BLOCK *****
-
-BSD License
-
-Copyright (c) 2005, NIF File Format Library and Tools
-All rights reserved.
-
-Redistribution and use in source and binary forms, with or without
-modification, are permitted provided that the following conditions
-are met:
-1. Redistributions of source code must retain the above copyright
-   notice, this list of conditions and the following disclaimer.
-2. Redistributions in binary form must reproduce the above copyright
-   notice, this list of conditions and the following disclaimer in the
-   documentation and/or other materials provided with the distribution.
-3. The name of the NIF File Format Library and Tools projectmay not be
-   used to endorse or promote products derived from this software
-   without specific prior written permission.
-
-THIS SOFTWARE IS PROVIDED BY THE AUTHOR ``AS IS'' AND ANY EXPRESS OR
-IMPLIED WARRANTIES, INCLUDING, BUT NOT LIMITED TO, THE IMPLIED WARRANTIES
-OF MERCHANTABILITY AND FITNESS FOR A PARTICULAR PURPOSE ARE DISCLAIMED.
-IN NO EVENT SHALL THE AUTHOR BE LIABLE FOR ANY DIRECT, INDIRECT,
-INCIDENTAL, SPECIAL, EXEMPLARY, OR CONSEQUENTIAL DAMAGES (INCLUDING, BUT
-NOT LIMITED TO, PROCUREMENT OF SUBSTITUTE GOODS OR SERVICES; LOSS OF USE,
-DATA, OR PROFITS; OR BUSINESS INTERRUPTION) HOWEVER CAUSED AND ON ANY
-THEORY OF LIABILITY, WHETHER IN CONTRACT, STRICT LIABILITY, OR TORT
-(INCLUDING NEGLIGENCE OR OTHERWISE) ARISING IN ANY WAY OUT OF THE USE OF
-THIS SOFTWARE, EVEN IF ADVISED OF THE POSSIBILITY OF SUCH DAMAGE.
-
-***** END LICENCE BLOCK *****/
-
-#include "uvedit.h"
-
-#include "../nifmodel.h"
-#include "../niftypes.h"
-#include "../options.h"
-#include "../gl/gltex.h"
-#include "../gl/gltools.h"
-#include "../NvTriStrip/qtwrapper.h"
-
-#include <math.h>
-#include <GL/glext.h>
-
-#include <QCursor>
-#include <QTimer>
-#include <QUndoStack>
-
-#define BASESIZE 512.0
-#define GRIDSIZE 16.0
-#define GRIDSEGS 4
-#define ZOOMUNIT 64.0
-
-UVWidget * UVWidget::createEditor( NifModel * nif, const QModelIndex & idx )
-{
-	UVWidget * uvw = new UVWidget;
-	uvw->setAttribute( Qt::WA_DeleteOnClose );
-	if ( ! uvw->setNifData( nif, idx ) )
-	{
-		qWarning() << tr( "Could not load texture data for UV editor." );
-		delete uvw;
-		return NULL;
-	}
-	uvw->show();
-	return uvw;
-}
-
-static GLshort vertArray[4][2] = {
-	{ 0, 0 }, { 1, 0 },
-	{ 1, 1 }, { 0, 1 }
-};
-
-static GLshort texArray[4][2] = {
-	{ 0, 0 }, { 1, 0 },
-	{ 1, 1 }, { 0, 1 }
-};
-
-static GLdouble glUnit = ( 1.0 / BASESIZE );
-static GLdouble glGridD = GRIDSIZE * glUnit;
-
-UVWidget::UVWidget( QWidget * parent )
-	: QGLWidget( QGLFormat( QGL::SampleBuffers ), parent, 0, Qt::Tool | Qt::WindowStaysOnTopHint ), undoStack( new QUndoStack( this ) )
-{
-	setWindowTitle( tr("UV Editor") );
-	setFocusPolicy( Qt::StrongFocus );
-	
-	textures = new TexCache( this );
-
-	zoom = 1.2;
-
-	pos = QPoint( 0, 0 );
-
-	mousePos = QPoint( -1000, -1000 );
-
-	setCursor( QCursor( Qt::CrossCursor ) );
-	setMouseTracking( true );
-	
-	setContextMenuPolicy( Qt::ActionsContextMenu );
-	
-	QAction * aUndo = undoStack->createUndoAction( this );
-	QAction * aRedo = undoStack->createRedoAction( this );
-	
-	aUndo->setShortcut( QKeySequence::Undo );
-	aRedo->setShortcut( QKeySequence::Redo );
-	
-	addAction( aUndo );
-	addAction( aRedo );
-	
-	QAction * aSep = new QAction( this );
-	aSep->setSeparator( true );
-	addAction( aSep );
-	
-	QAction * aSelectAll = new QAction( tr( "Select &All" ), this );
-	aSelectAll->setShortcut( QKeySequence::SelectAll );
-	connect( aSelectAll, SIGNAL( triggered() ), this, SLOT( selectAll() ) );
-	addAction( aSelectAll );
-	
-	QAction * aSelectNone = new QAction( tr( "Select &None" ), this );
-	connect( aSelectNone, SIGNAL( triggered() ), this, SLOT( selectNone() ) );
-	addAction( aSelectNone );
-	
-	QAction * aSelectFaces = new QAction( tr( "Select &Faces" ), this );
-	connect( aSelectFaces, SIGNAL( triggered() ), this, SLOT( selectFaces() ) );
-	addAction( aSelectFaces );
-	
-	QAction * aSelectConnected = new QAction( tr( "Select &Connected" ), this );
-	connect( aSelectConnected, SIGNAL( triggered() ), this, SLOT( selectConnected() ) );
-	addAction( aSelectConnected );
-
-	aSep = new QAction( this );
-	aSep->setSeparator( true );
-	addAction( aSep );
-	
-	aTextureBlend = new QAction( tr( "Texture Alpha Blending" ), this );
-	aTextureBlend->setCheckable( true );
-	aTextureBlend->setChecked( true );
-	connect( aTextureBlend, SIGNAL( toggled( bool ) ), this, SLOT( updateGL() ) );
-	addAction( aTextureBlend );
-	
-	connect( Options::get(), SIGNAL( sigChanged() ), this, SLOT( updateGL() ) );
-}
-
-UVWidget::~UVWidget()
-{
-	delete textures;
-}
-
-void UVWidget::initializeGL()
-{
-	glMatrixMode( GL_MODELVIEW );
-
-	initializeTextureUnits( context() );
-
-	glShadeModel( GL_SMOOTH );
-	glShadeModel( GL_LINE_SMOOTH );
-
-	glBlendFunc( GL_SRC_ALPHA, GL_ONE_MINUS_SRC_ALPHA );
-	glEnable( GL_BLEND );
-
-	glDepthFunc( GL_LEQUAL );
-	glEnable( GL_DEPTH_TEST );
-
-	glEnable( GL_MULTISAMPLE );
-	glDisable( GL_LIGHTING );
-
-	qglClearColor( Options::bgColor() );
-
-	bindTexture( texfile );
-	
-	glEnableClientState( GL_VERTEX_ARRAY );
-	glVertexPointer( 2, GL_SHORT, 0, vertArray );
-
-	glEnableClientState( GL_TEXTURE_COORD_ARRAY );
-	glTexCoordPointer( 2, GL_SHORT, 0, texArray );
-
-	// check for errors
-	GLenum err;
-	while ( ( err = glGetError() ) != GL_NO_ERROR ) {
-		qDebug() << "GL ERROR (init) : " << (const char *) gluErrorString( err );
-	}
-}
-
-void UVWidget::resizeGL( int width, int height )
-{
-	updateViewRect( width, height );
-}
-
-void UVWidget::paintGL()
-{
-	glPushAttrib( GL_ALL_ATTRIB_BITS );
-	
-	glMatrixMode( GL_PROJECTION );
-	glPushMatrix();
-	glLoadIdentity();
-
-	setupViewport( width(), height() );
-
-	glMatrixMode( GL_MODELVIEW );
-	glPushMatrix();
-	glLoadIdentity();
-	
-	qglClearColor( Options::bgColor() );
-	glClear( GL_COLOR_BUFFER_BIT | GL_DEPTH_BUFFER_BIT );
-	
-	glDisable( GL_DEPTH_TEST );
-	glDepthMask( GL_FALSE );
-	
-	// draw texture
-
-	glPushMatrix();
-	glLoadIdentity();
-	
-	glEnable( GL_TEXTURE_2D );
-	
-	if ( aTextureBlend->isChecked() )
-		glEnable( GL_BLEND );
-	else
-		glDisable( GL_BLEND );
-
-	glTranslatef( -0.5f, -0.5f, 0.0f );
-
-	glTranslatef( -1.0f, -1.0f, 0.0f );
-	for( int i = 0; i < 3; i++ )
-	{
-		for( int j = 0; j < 3; j++ )
-		{
-			if( i == 1 && j == 1 ) {
-				glColor4f( 1.0f, 1.0f, 1.0f, 1.0f );
-			}
-			else {
-				glColor4f( 0.5f, 0.5f, 0.5f, 1.0f );
-			}
-
-			glDrawArrays( GL_QUADS, 0, 4 );
-
-			glTranslatef( 1.0f, 0.0f, 0.0f );
-		}
-
-		glTranslatef( -3.0f, 1.0f, 0.0f );
-	}
-	glTranslatef( 1.0f, -2.0f, 0.0f );
-	
-	glDisable( GL_TEXTURE_2D );
-	
-	glPopMatrix();
-
-	
-	// draw grid
-
-	glPushMatrix();
-	glLoadIdentity();
-	
-	glEnable( GL_BLEND );
-
-	glLineWidth( 0.8f );
-	glBegin( GL_LINES );
-	int glGridMinX	= qRound( qMin( glViewRect[0], glViewRect[1] ) / glGridD );
-	int glGridMaxX	= qRound( qMax( glViewRect[0], glViewRect[1] ) / glGridD );
-	int glGridMinY	= qRound( qMin( glViewRect[2], glViewRect[3] ) / glGridD );
-	int glGridMaxY	= qRound( qMax( glViewRect[2], glViewRect[3] ) / glGridD );
-	for( int i = glGridMinX; i < glGridMaxX; i++ )
-	{
-		GLdouble glGridPos = glGridD * i;
-
-		if( ( i % GRIDSEGS ) == 0 ) {
-			glLineWidth( 1.2f );
-			glColor4f( 1.0f, 1.0f, 1.0f, 0.2f );
-		}
-		else if( zoom > 2.0 ) {
-			continue;
-		}
-
-		glVertex2d( glGridPos, glViewRect[2] );
-		glVertex2d( glGridPos, glViewRect[3] );
-
-		if( ( i % GRIDSEGS ) == 0 ) {
-			glLineWidth( 0.8f );
-			glColor4f( 1.0f, 1.0f, 1.0f, 0.1f );
-		}
-	}
-	for( int i = glGridMinY; i < glGridMaxY; i++ )
-	{
-		GLdouble glGridPos = glGridD * i;
-
-		if( ( i % GRIDSEGS ) == 0 ) {
-			glLineWidth( 1.2f );
-			glColor4f( 1.0f, 1.0f, 1.0f, 0.2f );
-		}
-		else if( zoom > 2.0 ) {
-			continue;
-		}
-
-		glVertex2d( glViewRect[0], glGridPos );
-		glVertex2d( glViewRect[1], glGridPos );
-
-		if( ( i % GRIDSEGS ) == 0 ) {
-			glLineWidth( 0.8f );
-			glColor4f( 1.0f, 1.0f, 1.0f, 0.1f );
-		}
-	}
-	glEnd();
-
-	glPopMatrix();
-
-
-
-	drawTexCoords();
-
-	
-	glDisable( GL_DEPTH_TEST );
-	glDepthMask( GL_FALSE );
-
-	if( ! selectRect.isNull() )
-	{
-		glLoadIdentity();
-		glHighlightColor();
-		glBegin( GL_LINE_LOOP );
-		glVertex( mapToContents( selectRect.topLeft() ) );
-		glVertex( mapToContents( selectRect.topRight() ) );
-		glVertex( mapToContents( selectRect.bottomRight() ) );
-		glVertex( mapToContents( selectRect.bottomLeft() ) );
-		glEnd();
-	}
-	
-	if ( ! selectPoly.isEmpty() )
-	{
-		glLoadIdentity();
-		glHighlightColor();
-		glBegin( GL_LINE_LOOP );
-		foreach ( QPoint p, selectPoly )
-		{
-			glVertex( mapToContents( p ) );
-		}
-		glEnd();
-	}
-
-
-
-	glMatrixMode( GL_MODELVIEW );
-	glPopMatrix();
-
-	glMatrixMode( GL_PROJECTION );
-	glPopMatrix();
-
-	glPopAttrib();
-}
-
-void UVWidget::drawTexCoords()
-{
-	glMatrixMode( GL_MODELVIEW );
-
-	glPushMatrix();
-	glLoadIdentity();
-
-	glScalef( 1.0f, 1.0f, 1.0f );
-	glTranslatef( -0.5f, -0.5f, 0.0f );
-
-	Color4 nlColor( Options::nlColor() );
-	nlColor.setAlpha( 0.5f );
-	Color4 hlColor( Options::hlColor() );
-	hlColor.setAlpha( 0.5f );
-
-	glLineWidth( 1.0f );
-	glPointSize( 3.5f );
-	
-	glEnable( GL_BLEND );
-	glEnable( GL_DEPTH_TEST );
-	glDepthFunc( GL_LEQUAL );
-	glDepthMask( GL_TRUE );
-	
-	float z;
-	
-	// draw triangle edges
-	
-	for ( int i = 0; i < faces.size(); i++ )
-	{
-		glBegin( GL_LINE_LOOP );
-		for ( int j = 0; j < 3; j++ )
-		{
-			int x = faces[i].tc[j];
-			
-			if ( selection.contains( x ) )
-			{
-				glColor( Color3( hlColor ) );
-				z = 1.0f;
-			}
-			else
-			{
-				glColor( Color3( nlColor ) );
-				z = 0.0f;
-			}
-			
-			glVertex( Vector3( texcoords[x], z ) );
-		}
-		glEnd();
-	}
-	
-	// draw points
-	
-	glBegin( GL_POINTS );
-	for ( int i = 0; i < texcoords.size(); i++ )
-	{
-		if ( selection.contains( i ) )
-		{
-			glColor( Color3( hlColor ) );
-			z = 1.0f;
-		}
-		else
-		{
-			glColor( Color3( nlColor ) );
-			z = 0.0f;
-		}
-		glVertex( Vector3( texcoords[i], z ) );
-	}
-	glEnd();
-	
-	glPopMatrix();
-}
-
-void UVWidget::setupViewport( int width, int height )
-{
-	glMatrixMode( GL_PROJECTION );
-	glLoadIdentity();
-
-	glViewport( 0, 0, width, height );
-
-	glOrtho( glViewRect[0], glViewRect[1], glViewRect[2], glViewRect[3], -10.0, +10.0 );
-}
-
-void UVWidget::updateViewRect( int width, int height )
-{
-	GLdouble glOffX	= glUnit * zoom * 0.5 * width;
-	GLdouble glOffY	= glUnit * zoom * 0.5 * height;
-	GLdouble glPosX = glUnit * pos.x();
-	GLdouble glPosY = glUnit * pos.y();
-
-	glViewRect[0] = - glOffX - glPosX;
-	glViewRect[1] = + glOffX - glPosX;
-	glViewRect[2] = + glOffY + glPosY;
-	glViewRect[3] = - glOffY + glPosY;
-}
-
-QPoint UVWidget::mapFromContents( const Vector2 & v ) const
-{
-	float x = ( ( v[0] - 0.5 ) - glViewRect[ 0 ] ) / ( glViewRect[ 1 ] - glViewRect[ 0 ] ) * width();
-	float y = ( ( v[1] - 0.5 ) - glViewRect[ 2 ] ) / ( glViewRect[ 3 ] - glViewRect[ 2 ] ) * height() * ( - 1 ) + height();
-	
-	return QPointF( x, y ).toPoint();
-}
-
-Vector2 UVWidget::mapToContents( const QPoint & p ) const
-{
-	float x = ( (float) p.x() / (float) width() ) * ( glViewRect[ 1 ] - glViewRect[ 0 ] ) + glViewRect[ 0 ];
-	float y = ( (float) p.y() / (float) height() ) * ( glViewRect[ 2 ] - glViewRect[ 3 ] ) + glViewRect[ 3 ];
-	return Vector2( x, y );
-}
-
-QVector<int> UVWidget::indices( const QPoint & p ) const
-{
-	return indices( QRect( p - QPoint( 2, 2 ), QSize( 5, 5 ) ) );
-}
-
-QVector<int> UVWidget::indices( const QRegion & region ) const
-{
-	QList<int> hits;
-	
-	for ( int i = 0; i < texcoords.count(); i++ )
-	{
-		if ( region.contains( mapFromContents( texcoords[ i ] ) ) )
-			hits << i;
-	}
-	
-	return hits.toVector();
-}
-
-bool UVWidget::bindTexture( const QString & filename )
-{
-	GLuint mipmaps = 0;
-	GLfloat max_anisotropy = 0.0f;
-
-	QString extensions( (const char *) glGetString( GL_EXTENSIONS ) );
-	
-	if ( extensions.contains( "GL_EXT_texture_filter_anisotropic" ) )
-	{
-		glGetFloatv( GL_MAX_TEXTURE_MAX_ANISOTROPY_EXT, & max_anisotropy );
-		//qWarning() << "maximum anisotropy" << max_anisotropy;
-	}
-
-	if ( mipmaps = textures->bind( filename ) )
-	{
-		if ( max_anisotropy > 0.0f )
-		{
-			if ( Options::antialias() )
-				glTexParameterf( GL_TEXTURE_2D, GL_TEXTURE_MAX_ANISOTROPY_EXT, max_anisotropy );
-			else
-				glTexParameterf( GL_TEXTURE_2D, GL_TEXTURE_MAX_ANISOTROPY_EXT, 1.0f );
-		}
-
-		glTexParameteri( GL_TEXTURE_2D, GL_TEXTURE_MAG_FILTER, GL_LINEAR );
-		glTexParameteri( GL_TEXTURE_2D, GL_TEXTURE_MIN_FILTER, mipmaps > 1 ? GL_LINEAR_MIPMAP_LINEAR : GL_LINEAR );
-		glTexEnvi( GL_TEXTURE_ENV, GL_TEXTURE_ENV_MODE, GL_MODULATE );
-
-		// TODO: Add support for non-square textures
-
-		glMatrixMode( GL_TEXTURE );
-		glLoadIdentity();
-
-		glMatrixMode( GL_MODELVIEW );
-		return true;
-	}
-	
-	return false;
- }
-
-
-
-QSize UVWidget::sizeHint() const
-{
-	if( sHint.isValid() ) {
-		return sHint;
-	}
-
-	return QSizeF( BASESIZE, BASESIZE ).toSize();
-}
-
-void UVWidget::setSizeHint( const QSize & s )
-{
-	sHint = s;
-}
-
-QSize UVWidget::minimumSizeHint() const
-{
-	return QSizeF( BASESIZE, BASESIZE ).toSize();
-}
-
-int UVWidget::heightForWidth( int width ) const
-{
-	if ( width < minimumSizeHint().height() )
-		return minimumSizeHint().height();
-	return width;
-}
-
-void UVWidget::mousePressEvent( QMouseEvent * e )
-{
-	QPoint dPos( e->pos() - mousePos );
-	mousePos = e->pos();
-	
-	if ( e->button() == Qt::LeftButton )
-	{
-		QVector<int> hits = indices( mousePos );
-		
-		if ( hits.isEmpty() )
-		{
-			if ( ! e->modifiers().testFlag( Qt::ShiftModifier ) )
-				selectNone();
-			
-			if ( e->modifiers().testFlag( Qt::AltModifier ) )
-			{
-				selectPoly << e->pos();
-			}
-			else
-			{
-				selectRect.setTopLeft( mousePos );
-				selectRect.setBottomRight( mousePos );
-			}
-		}
-		else
-		{
-			if ( dPos.manhattanLength() > 4 )
-				selectCycle = 0;
-			else
-				selectCycle++;
-			
-			int h = hits[ selectCycle % hits.count() ];
-			
-			if ( ! e->modifiers().testFlag( Qt::ShiftModifier ) )
-			{
-				if ( ! isSelected( h ) )
-					selectNone();
-				select( h );
-			}
-			else
-			{
-				select( h, ! isSelected( h ) );
-			}
-			
-			if ( selection.isEmpty() )
-			{
-				setCursor( QCursor( Qt::CrossCursor ) );
-			}
-			else
-			{
-				setCursor( QCursor( Qt::SizeAllCursor ) );
-			}
-		}
-	}
-
-	updateGL();
-}
-
-void UVWidget::mouseMoveEvent( QMouseEvent * e )
-{
-	QPoint dPos( e->pos() - mousePos );
-
-	switch ( e->buttons() )
-	{
-		case Qt::LeftButton:
-			if ( ! selectRect.isNull() )
-			{
-				selectRect.setBottomRight( e->pos() );
-			}
-			else if ( ! selectPoly.isEmpty() )
-			{
-				selectPoly << e->pos();
-			}
-			else
-			{
-				moveSelection( glUnit * zoom * dPos.x(), glUnit * zoom * dPos.y() );
-			}
-			break;
-			
-		case Qt::MidButton:
-			pos += zoom * QPointF( dPos.x(), -dPos.y() );
-			updateViewRect( width(), height() );
-			
-			setCursor( QCursor( Qt::OpenHandCursor ) );
-			
-			break;
-			
-		case Qt::RightButton:
-			zoom *= 1.0 + ( dPos.y() / ZOOMUNIT );
-			
-			if ( zoom < 0.1 )
-			{
-				zoom = 0.1;
-			}
-			else if ( zoom > 10.0 )
-			{
-				zoom = 10.0;
-			}
-			
-			updateViewRect( width(), height() );
-			
-			setCursor( QCursor( Qt::SizeVerCursor ) );
-			
-			break;
-			
-		default:
-			if ( indices( e->pos() ).count() )
-			{
-				setCursor( QCursor( Qt::ArrowCursor ) );
-			}
-			else
-			{
-				setCursor( QCursor( Qt::CrossCursor ) );
-			}
-			return;
-	}
-
-	mousePos = e->pos();
-
-	updateGL();
-}
-
-void UVWidget::mouseReleaseEvent( QMouseEvent * e )
-{
-	switch( e->button() )
-	{
-		case Qt::LeftButton:
-			if ( ! selectRect.isNull() )
-			{
-				select( QRegion( selectRect.normalized() ) );
-				selectRect = QRect();
-			}
-			else if ( ! selectPoly.isEmpty() )
-			{
-				if ( selectPoly.size() > 2 )
-				{
-					select( QRegion( QPolygon( selectPoly.toVector() ) ) );
-				}
-				selectPoly.clear();
-			}
-			break;
-		default:
-			break;
-	}
-
-	if ( indices( e->pos() ).count() )
-	{
-		setCursor( QCursor( Qt::ArrowCursor ) );
-	}
-	else
-	{
-		setCursor( QCursor( Qt::CrossCursor ) );
-	}
-	
-	updateGL();
-}
-
-void UVWidget::wheelEvent( QWheelEvent * e )
-{
-	switch( e->modifiers()) {
-		case Qt::NoModifier:
-			zoom *= 1.0 + ( e->delta() / 8.0 ) / ZOOMUNIT;
-
-			if( zoom < 0.1 ) {
-				zoom = 0.1;
-			}
-			else if( zoom > 10.0 ) {
-				zoom = 10.0;
-			}
-
-			updateViewRect( width(), height() );
-
-			break;
-	}
-
-	updateGL();
-}
-
-
-
-bool UVWidget::setNifData( NifModel * nifModel, const QModelIndex & nifIndex )
-{
-	if ( nif )
-	{
-		disconnect( nif );
-	}
-	
-	undoStack->clear();
-	
-	nif = nifModel;
-	iShape = nifIndex;
-	
-	connect( nif, SIGNAL( modelReset() ), this, SLOT( close() ) );
-	connect( nif, SIGNAL( destroyed() ), this, SLOT( close() ) );
-	connect( nif, SIGNAL( dataChanged( const QModelIndex &, const QModelIndex & ) ), this, SLOT( nifDataChanged( const QModelIndex & ) ) );
-	connect( nif, SIGNAL( rowsRemoved( const QModelIndex &, int, int ) ), this, SLOT( nifDataChanged( const QModelIndex ) ) );
-
-	textures->setNifFolder( nif->getFolder() );
-
-	iShapeData = nif->getBlock( nif->getLink( iShape, "Data" ) );
-	if( nif->inherits( iShapeData, "NiTriBasedGeomData" ) )
-	{
-		iTexCoords = nif->getIndex( iShapeData, "UV Sets" ).child( 0, 0 );
-		if( ! iTexCoords.isValid() || ! nif->rowCount( iTexCoords ) )
-		{
-			return false;
-		}
-		
-		texcoords = nif->getArray< Vector2 >( iTexCoords );
-		
-		QVector< Triangle > tris;
-		
-		if( nif->isNiBlock( iShapeData, "NiTriShapeData" ) )
-		{
-			tris = nif->getArray< Triangle >( iShapeData, "Triangles" );
-		}
-		else if( nif->isNiBlock( iShapeData, "NiTriStripsData" ) )
-		{
-			QModelIndex iPoints = nif->getIndex( iShapeData, "Points" );
-			if( iPoints.isValid() )
-			{
-				for( int r = 0; r < nif->rowCount( iPoints ); r++ )
-				{
-					tris += triangulate( nif->getArray< quint16 >( iPoints.child( r, 0 ) ) );
-				}
-			}
-			else
-			{
-				return false;
-			}
-		}
-		else
-		{
-			return false;
-		}
-
-		QVectorIterator< Triangle > itri( tris );
-		while ( itri.hasNext() )
-		{
-			const Triangle & t = itri.next();
-			
-			int fIdx = faces.size();
-			faces.append( face( fIdx, t[0], t[1], t[2] ) );
-			
-			for( int i = 0; i < 3; i++ )
-			{
-				texcoords2faces.insertMulti( t[i], fIdx );
-			}
-		}
-	}
-
-	foreach( qint32 l, nif->getLinkArray( iShape, "Properties" ) )
-	{
-		QModelIndex iTexProp = nif->getBlock( l, "NiTexturingProperty" );
-		if( iTexProp.isValid() )
-		{
-			QModelIndex iBaseTex = nif->getIndex( iTexProp, "Base Texture" );
-			if( iBaseTex.isValid() )
-			{
-				QModelIndex iTexSource = nif->getBlock( nif->getLink( iBaseTex, "Source" ) );
-				if( iTexSource.isValid() )
-				{
-<<<<<<< HEAD
-					texfile = TexCache::find( nif->get<QString>( iTexSource, "File Name" ) , nif->getFolder() );
-=======
-					texfile = TexCache::find( nif->get<QString>( iTexSource, "File Name" ), nif->getFolder() );
->>>>>>> dce2698b
-					return true;
-				}
-			}
-		}
-		else {
-			iTexProp = nif->getBlock( l, "NiTextureProperty" );
-			if( iTexProp.isValid() )
-			{
-				QModelIndex iTexSource = nif->getBlock( nif->getLink( iTexProp, "Image" ) );
-				if( iTexSource.isValid() )
-				{
-					texfile = TexCache::find( nif->get<QString>( iTexSource, "File Name" ) , nif->getFolder() );
-					return true;
-				}
-			}
-		}
-	}
-
-	return false;
-}
-
-void UVWidget::updateNif()
-{
-	if ( nif && iTexCoords.isValid() )
-	{
-		disconnect( nif, SIGNAL( dataChanged( const QModelIndex &, const QModelIndex & ) ), this, SLOT( nifDataChanged( const QModelIndex & ) ) );
-		nif->setArray< Vector2 >( iTexCoords, texcoords );
-		connect( nif, SIGNAL( dataChanged( const QModelIndex &, const QModelIndex & ) ), this, SLOT( nifDataChanged( const QModelIndex & ) ) );
-	}
-}
-
-void UVWidget::nifDataChanged( const QModelIndex & idx )
-{
-	if ( ! nif || ! iShape.isValid() || ! iShapeData.isValid() || ! iTexCoords.isValid() )
-	{
-		close();
-		return;
-	}
-	
-	if ( nif->getBlock( idx ) == iShapeData )
-	{
-		//if ( ! setNifData( nif, iShape ) )
-		{
-			close();
-			return;
-		}
-	}
-}
-
-bool UVWidget::isSelected( int index )
-{
-	return selection.contains( index );
-}
-
-class UVWSelectCommand : public QUndoCommand
-{
-public:
-	UVWSelectCommand( UVWidget * w, const QList<int> & nSel ) : QUndoCommand(), uvw( w ), newSelection( nSel )
-	{
-		setText( "Select" );
-	}
-	
-	int id() const
-	{
-		return 0;
-	}
-	
-	bool mergeWith( const QUndoCommand * cmd )
-	{
-		if ( cmd->id() == id() )
-		{
-			newSelection = static_cast<const UVWSelectCommand *>( cmd )->newSelection;
-			return true;
-		}
-		return false;
-	}
-	
-	void redo()
-	{
-		oldSelection = uvw->selection;
-		uvw->selection = newSelection;
-		uvw->updateGL();
-	}
-	
-	void undo()
-	{
-		uvw->selection = oldSelection;
-		uvw->updateGL();
-	}
-
-protected:
-	UVWidget * uvw;
-	QList<int> oldSelection, newSelection;
-};
-
-void UVWidget::select( int index, bool yes )
-{
-	QList<int> selection = this->selection;
-	if ( yes )
-	{
-		if ( ! selection.contains( index ) )
-			selection.append( index );
-	}
-	else
-		selection.removeAll( index );
-	undoStack->push( new UVWSelectCommand( this, selection ) );
-}
-
-void UVWidget::select( const QRegion & r, bool add )
-{
-	QList<int> selection( add ? this->selection : QList<int>() );
-	foreach ( int s, indices( r ) )
-	{
-		if ( ! selection.contains( s ) )
-			selection.append( s );
-	}
-	undoStack->push( new UVWSelectCommand( this, selection ) );
-}
-
-void UVWidget::selectNone()
-{
-	undoStack->push( new UVWSelectCommand( this, QList<int>() ) );
-}
-
-void UVWidget::selectAll()
-{
-	QList<int> selection;
-	for ( int s = 0; s < texcoords.count(); s++ )
-		selection << s;
-	undoStack->push( new UVWSelectCommand( this, selection ) );
-}
-
-void UVWidget::selectFaces()
-{
-	QList<int> selection = this->selection;
-	foreach ( int s, selection )
-	{
-		foreach ( int f, texcoords2faces.values( s ) )
-		{
-			for ( int i = 0; i < 3; i++ )
-			{
-				if ( ! selection.contains( faces[f].tc[i] ) )
-					selection.append( faces[f].tc[i] );
-			}
-		}
-	}
-	undoStack->push( new UVWSelectCommand( this, selection ) );
-}
-
-void UVWidget::selectConnected()
-{
-	QList<int> selection = this->selection;
-	bool more = true;
-	while ( more )
-	{
-		more = false;
-		foreach ( int s, selection )
-		{
-			foreach ( int f, texcoords2faces.values( s ) )
-			{
-				for ( int i = 0; i < 3; i++ )
-				{
-					if ( ! selection.contains( faces[f].tc[i] ) )
-					{
-						selection.append( faces[f].tc[i] );
-						more = true;
-					}
-				}
-			}
-		}
-	}
-	undoStack->push( new UVWSelectCommand( this, selection ) );
-}
-
-class UVWMoveCommand : public QUndoCommand
-{
-public:
-	UVWMoveCommand( UVWidget * w, double dx, double dy ) : QUndoCommand(), uvw( w ), move( dx, dy )
-	{
-		setText( "Move" );
-	}
-	
-	int id() const
-	{
-		return 1;
-	}
-	
-	bool mergeWith( const QUndoCommand * cmd )
-	{
-		if ( cmd->id() == id() )
-		{
-			move += static_cast<const UVWMoveCommand*>( cmd )->move;
-			return true;
-		}
-		return false;
-	}
-	
-	void redo()
-	{
-		foreach( int tc, uvw->selection )
-		{
-			uvw->texcoords[tc] += move;
-		}
-		uvw->updateNif();
-		uvw->updateGL();
-	}
-	
-	void undo()
-	{
-		foreach( int tc, uvw->selection )
-		{
-			uvw->texcoords[tc] -= move;
-		}
-		uvw->updateNif();
-		uvw->updateGL();
-	}
-
-protected:
-	UVWidget * uvw;
-	Vector2 move;
-};
-
-void UVWidget::moveSelection( double moveX, double moveY )
-{
-	undoStack->push( new UVWMoveCommand( this, moveX, moveY ) );
-}
+/***** BEGIN LICENSE BLOCK *****
+
+BSD License
+
+Copyright (c) 2005, NIF File Format Library and Tools
+All rights reserved.
+
+Redistribution and use in source and binary forms, with or without
+modification, are permitted provided that the following conditions
+are met:
+1. Redistributions of source code must retain the above copyright
+   notice, this list of conditions and the following disclaimer.
+2. Redistributions in binary form must reproduce the above copyright
+   notice, this list of conditions and the following disclaimer in the
+   documentation and/or other materials provided with the distribution.
+3. The name of the NIF File Format Library and Tools projectmay not be
+   used to endorse or promote products derived from this software
+   without specific prior written permission.
+
+THIS SOFTWARE IS PROVIDED BY THE AUTHOR ``AS IS'' AND ANY EXPRESS OR
+IMPLIED WARRANTIES, INCLUDING, BUT NOT LIMITED TO, THE IMPLIED WARRANTIES
+OF MERCHANTABILITY AND FITNESS FOR A PARTICULAR PURPOSE ARE DISCLAIMED.
+IN NO EVENT SHALL THE AUTHOR BE LIABLE FOR ANY DIRECT, INDIRECT,
+INCIDENTAL, SPECIAL, EXEMPLARY, OR CONSEQUENTIAL DAMAGES (INCLUDING, BUT
+NOT LIMITED TO, PROCUREMENT OF SUBSTITUTE GOODS OR SERVICES; LOSS OF USE,
+DATA, OR PROFITS; OR BUSINESS INTERRUPTION) HOWEVER CAUSED AND ON ANY
+THEORY OF LIABILITY, WHETHER IN CONTRACT, STRICT LIABILITY, OR TORT
+(INCLUDING NEGLIGENCE OR OTHERWISE) ARISING IN ANY WAY OUT OF THE USE OF
+THIS SOFTWARE, EVEN IF ADVISED OF THE POSSIBILITY OF SUCH DAMAGE.
+
+***** END LICENCE BLOCK *****/
+
+#include "uvedit.h"
+
+#include "../nifmodel.h"
+#include "../niftypes.h"
+#include "../options.h"
+#include "../gl/gltex.h"
+#include "../gl/gltools.h"
+#include "../NvTriStrip/qtwrapper.h"
+
+#include <math.h>
+#include <GL/glext.h>
+
+#include <QCursor>
+#include <QTimer>
+#include <QUndoStack>
+
+#define BASESIZE 512.0
+#define GRIDSIZE 16.0
+#define GRIDSEGS 4
+#define ZOOMUNIT 64.0
+
+UVWidget * UVWidget::createEditor( NifModel * nif, const QModelIndex & idx )
+{
+	UVWidget * uvw = new UVWidget;
+	uvw->setAttribute( Qt::WA_DeleteOnClose );
+	if ( ! uvw->setNifData( nif, idx ) )
+	{
+		qWarning() << tr( "Could not load texture data for UV editor." );
+		delete uvw;
+		return NULL;
+	}
+	uvw->show();
+	return uvw;
+}
+
+static GLshort vertArray[4][2] = {
+	{ 0, 0 }, { 1, 0 },
+	{ 1, 1 }, { 0, 1 }
+};
+
+static GLshort texArray[4][2] = {
+	{ 0, 0 }, { 1, 0 },
+	{ 1, 1 }, { 0, 1 }
+};
+
+static GLdouble glUnit = ( 1.0 / BASESIZE );
+static GLdouble glGridD = GRIDSIZE * glUnit;
+
+UVWidget::UVWidget( QWidget * parent )
+	: QGLWidget( QGLFormat( QGL::SampleBuffers ), parent, 0, Qt::Tool | Qt::WindowStaysOnTopHint ), undoStack( new QUndoStack( this ) )
+{
+	setWindowTitle( tr("UV Editor") );
+	setFocusPolicy( Qt::StrongFocus );
+	
+	textures = new TexCache( this );
+
+	zoom = 1.2;
+
+	pos = QPoint( 0, 0 );
+
+	mousePos = QPoint( -1000, -1000 );
+
+	setCursor( QCursor( Qt::CrossCursor ) );
+	setMouseTracking( true );
+	
+	setContextMenuPolicy( Qt::ActionsContextMenu );
+	
+	QAction * aUndo = undoStack->createUndoAction( this );
+	QAction * aRedo = undoStack->createRedoAction( this );
+	
+	aUndo->setShortcut( QKeySequence::Undo );
+	aRedo->setShortcut( QKeySequence::Redo );
+	
+	addAction( aUndo );
+	addAction( aRedo );
+	
+	QAction * aSep = new QAction( this );
+	aSep->setSeparator( true );
+	addAction( aSep );
+	
+	QAction * aSelectAll = new QAction( tr( "Select &All" ), this );
+	aSelectAll->setShortcut( QKeySequence::SelectAll );
+	connect( aSelectAll, SIGNAL( triggered() ), this, SLOT( selectAll() ) );
+	addAction( aSelectAll );
+	
+	QAction * aSelectNone = new QAction( tr( "Select &None" ), this );
+	connect( aSelectNone, SIGNAL( triggered() ), this, SLOT( selectNone() ) );
+	addAction( aSelectNone );
+	
+	QAction * aSelectFaces = new QAction( tr( "Select &Faces" ), this );
+	connect( aSelectFaces, SIGNAL( triggered() ), this, SLOT( selectFaces() ) );
+	addAction( aSelectFaces );
+	
+	QAction * aSelectConnected = new QAction( tr( "Select &Connected" ), this );
+	connect( aSelectConnected, SIGNAL( triggered() ), this, SLOT( selectConnected() ) );
+	addAction( aSelectConnected );
+
+	aSep = new QAction( this );
+	aSep->setSeparator( true );
+	addAction( aSep );
+	
+	aTextureBlend = new QAction( tr( "Texture Alpha Blending" ), this );
+	aTextureBlend->setCheckable( true );
+	aTextureBlend->setChecked( true );
+	connect( aTextureBlend, SIGNAL( toggled( bool ) ), this, SLOT( updateGL() ) );
+	addAction( aTextureBlend );
+	
+	connect( Options::get(), SIGNAL( sigChanged() ), this, SLOT( updateGL() ) );
+}
+
+UVWidget::~UVWidget()
+{
+	delete textures;
+}
+
+void UVWidget::initializeGL()
+{
+	glMatrixMode( GL_MODELVIEW );
+
+	initializeTextureUnits( context() );
+
+	glShadeModel( GL_SMOOTH );
+	glShadeModel( GL_LINE_SMOOTH );
+
+	glBlendFunc( GL_SRC_ALPHA, GL_ONE_MINUS_SRC_ALPHA );
+	glEnable( GL_BLEND );
+
+	glDepthFunc( GL_LEQUAL );
+	glEnable( GL_DEPTH_TEST );
+
+	glEnable( GL_MULTISAMPLE );
+	glDisable( GL_LIGHTING );
+
+	qglClearColor( Options::bgColor() );
+
+	bindTexture( texfile );
+	
+	glEnableClientState( GL_VERTEX_ARRAY );
+	glVertexPointer( 2, GL_SHORT, 0, vertArray );
+
+	glEnableClientState( GL_TEXTURE_COORD_ARRAY );
+	glTexCoordPointer( 2, GL_SHORT, 0, texArray );
+
+	// check for errors
+	GLenum err;
+	while ( ( err = glGetError() ) != GL_NO_ERROR ) {
+		qDebug() << "GL ERROR (init) : " << (const char *) gluErrorString( err );
+	}
+}
+
+void UVWidget::resizeGL( int width, int height )
+{
+	updateViewRect( width, height );
+}
+
+void UVWidget::paintGL()
+{
+	glPushAttrib( GL_ALL_ATTRIB_BITS );
+	
+	glMatrixMode( GL_PROJECTION );
+	glPushMatrix();
+	glLoadIdentity();
+
+	setupViewport( width(), height() );
+
+	glMatrixMode( GL_MODELVIEW );
+	glPushMatrix();
+	glLoadIdentity();
+	
+	qglClearColor( Options::bgColor() );
+	glClear( GL_COLOR_BUFFER_BIT | GL_DEPTH_BUFFER_BIT );
+	
+	glDisable( GL_DEPTH_TEST );
+	glDepthMask( GL_FALSE );
+	
+	// draw texture
+
+	glPushMatrix();
+	glLoadIdentity();
+	
+	glEnable( GL_TEXTURE_2D );
+	
+	if ( aTextureBlend->isChecked() )
+		glEnable( GL_BLEND );
+	else
+		glDisable( GL_BLEND );
+
+	glTranslatef( -0.5f, -0.5f, 0.0f );
+
+	glTranslatef( -1.0f, -1.0f, 0.0f );
+	for( int i = 0; i < 3; i++ )
+	{
+		for( int j = 0; j < 3; j++ )
+		{
+			if( i == 1 && j == 1 ) {
+				glColor4f( 1.0f, 1.0f, 1.0f, 1.0f );
+			}
+			else {
+				glColor4f( 0.5f, 0.5f, 0.5f, 1.0f );
+			}
+
+			glDrawArrays( GL_QUADS, 0, 4 );
+
+			glTranslatef( 1.0f, 0.0f, 0.0f );
+		}
+
+		glTranslatef( -3.0f, 1.0f, 0.0f );
+	}
+	glTranslatef( 1.0f, -2.0f, 0.0f );
+	
+	glDisable( GL_TEXTURE_2D );
+	
+	glPopMatrix();
+
+	
+	// draw grid
+
+	glPushMatrix();
+	glLoadIdentity();
+	
+	glEnable( GL_BLEND );
+
+	glLineWidth( 0.8f );
+	glBegin( GL_LINES );
+	int glGridMinX	= qRound( qMin( glViewRect[0], glViewRect[1] ) / glGridD );
+	int glGridMaxX	= qRound( qMax( glViewRect[0], glViewRect[1] ) / glGridD );
+	int glGridMinY	= qRound( qMin( glViewRect[2], glViewRect[3] ) / glGridD );
+	int glGridMaxY	= qRound( qMax( glViewRect[2], glViewRect[3] ) / glGridD );
+	for( int i = glGridMinX; i < glGridMaxX; i++ )
+	{
+		GLdouble glGridPos = glGridD * i;
+
+		if( ( i % GRIDSEGS ) == 0 ) {
+			glLineWidth( 1.2f );
+			glColor4f( 1.0f, 1.0f, 1.0f, 0.2f );
+		}
+		else if( zoom > 2.0 ) {
+			continue;
+		}
+
+		glVertex2d( glGridPos, glViewRect[2] );
+		glVertex2d( glGridPos, glViewRect[3] );
+
+		if( ( i % GRIDSEGS ) == 0 ) {
+			glLineWidth( 0.8f );
+			glColor4f( 1.0f, 1.0f, 1.0f, 0.1f );
+		}
+	}
+	for( int i = glGridMinY; i < glGridMaxY; i++ )
+	{
+		GLdouble glGridPos = glGridD * i;
+
+		if( ( i % GRIDSEGS ) == 0 ) {
+			glLineWidth( 1.2f );
+			glColor4f( 1.0f, 1.0f, 1.0f, 0.2f );
+		}
+		else if( zoom > 2.0 ) {
+			continue;
+		}
+
+		glVertex2d( glViewRect[0], glGridPos );
+		glVertex2d( glViewRect[1], glGridPos );
+
+		if( ( i % GRIDSEGS ) == 0 ) {
+			glLineWidth( 0.8f );
+			glColor4f( 1.0f, 1.0f, 1.0f, 0.1f );
+		}
+	}
+	glEnd();
+
+	glPopMatrix();
+
+
+
+	drawTexCoords();
+
+	
+	glDisable( GL_DEPTH_TEST );
+	glDepthMask( GL_FALSE );
+
+	if( ! selectRect.isNull() )
+	{
+		glLoadIdentity();
+		glHighlightColor();
+		glBegin( GL_LINE_LOOP );
+		glVertex( mapToContents( selectRect.topLeft() ) );
+		glVertex( mapToContents( selectRect.topRight() ) );
+		glVertex( mapToContents( selectRect.bottomRight() ) );
+		glVertex( mapToContents( selectRect.bottomLeft() ) );
+		glEnd();
+	}
+	
+	if ( ! selectPoly.isEmpty() )
+	{
+		glLoadIdentity();
+		glHighlightColor();
+		glBegin( GL_LINE_LOOP );
+		foreach ( QPoint p, selectPoly )
+		{
+			glVertex( mapToContents( p ) );
+		}
+		glEnd();
+	}
+
+
+
+	glMatrixMode( GL_MODELVIEW );
+	glPopMatrix();
+
+	glMatrixMode( GL_PROJECTION );
+	glPopMatrix();
+
+	glPopAttrib();
+}
+
+void UVWidget::drawTexCoords()
+{
+	glMatrixMode( GL_MODELVIEW );
+
+	glPushMatrix();
+	glLoadIdentity();
+
+	glScalef( 1.0f, 1.0f, 1.0f );
+	glTranslatef( -0.5f, -0.5f, 0.0f );
+
+	Color4 nlColor( Options::nlColor() );
+	nlColor.setAlpha( 0.5f );
+	Color4 hlColor( Options::hlColor() );
+	hlColor.setAlpha( 0.5f );
+
+	glLineWidth( 1.0f );
+	glPointSize( 3.5f );
+	
+	glEnable( GL_BLEND );
+	glEnable( GL_DEPTH_TEST );
+	glDepthFunc( GL_LEQUAL );
+	glDepthMask( GL_TRUE );
+	
+	float z;
+	
+	// draw triangle edges
+	
+	for ( int i = 0; i < faces.size(); i++ )
+	{
+		glBegin( GL_LINE_LOOP );
+		for ( int j = 0; j < 3; j++ )
+		{
+			int x = faces[i].tc[j];
+			
+			if ( selection.contains( x ) )
+			{
+				glColor( Color3( hlColor ) );
+				z = 1.0f;
+			}
+			else
+			{
+				glColor( Color3( nlColor ) );
+				z = 0.0f;
+			}
+			
+			glVertex( Vector3( texcoords[x], z ) );
+		}
+		glEnd();
+	}
+	
+	// draw points
+	
+	glBegin( GL_POINTS );
+	for ( int i = 0; i < texcoords.size(); i++ )
+	{
+		if ( selection.contains( i ) )
+		{
+			glColor( Color3( hlColor ) );
+			z = 1.0f;
+		}
+		else
+		{
+			glColor( Color3( nlColor ) );
+			z = 0.0f;
+		}
+		glVertex( Vector3( texcoords[i], z ) );
+	}
+	glEnd();
+	
+	glPopMatrix();
+}
+
+void UVWidget::setupViewport( int width, int height )
+{
+	glMatrixMode( GL_PROJECTION );
+	glLoadIdentity();
+
+	glViewport( 0, 0, width, height );
+
+	glOrtho( glViewRect[0], glViewRect[1], glViewRect[2], glViewRect[3], -10.0, +10.0 );
+}
+
+void UVWidget::updateViewRect( int width, int height )
+{
+	GLdouble glOffX	= glUnit * zoom * 0.5 * width;
+	GLdouble glOffY	= glUnit * zoom * 0.5 * height;
+	GLdouble glPosX = glUnit * pos.x();
+	GLdouble glPosY = glUnit * pos.y();
+
+	glViewRect[0] = - glOffX - glPosX;
+	glViewRect[1] = + glOffX - glPosX;
+	glViewRect[2] = + glOffY + glPosY;
+	glViewRect[3] = - glOffY + glPosY;
+}
+
+QPoint UVWidget::mapFromContents( const Vector2 & v ) const
+{
+	float x = ( ( v[0] - 0.5 ) - glViewRect[ 0 ] ) / ( glViewRect[ 1 ] - glViewRect[ 0 ] ) * width();
+	float y = ( ( v[1] - 0.5 ) - glViewRect[ 2 ] ) / ( glViewRect[ 3 ] - glViewRect[ 2 ] ) * height() * ( - 1 ) + height();
+	
+	return QPointF( x, y ).toPoint();
+}
+
+Vector2 UVWidget::mapToContents( const QPoint & p ) const
+{
+	float x = ( (float) p.x() / (float) width() ) * ( glViewRect[ 1 ] - glViewRect[ 0 ] ) + glViewRect[ 0 ];
+	float y = ( (float) p.y() / (float) height() ) * ( glViewRect[ 2 ] - glViewRect[ 3 ] ) + glViewRect[ 3 ];
+	return Vector2( x, y );
+}
+
+QVector<int> UVWidget::indices( const QPoint & p ) const
+{
+	return indices( QRect( p - QPoint( 2, 2 ), QSize( 5, 5 ) ) );
+}
+
+QVector<int> UVWidget::indices( const QRegion & region ) const
+{
+	QList<int> hits;
+	
+	for ( int i = 0; i < texcoords.count(); i++ )
+	{
+		if ( region.contains( mapFromContents( texcoords[ i ] ) ) )
+			hits << i;
+	}
+	
+	return hits.toVector();
+}
+
+bool UVWidget::bindTexture( const QString & filename )
+{
+	GLuint mipmaps = 0;
+	GLfloat max_anisotropy = 0.0f;
+
+	QString extensions( (const char *) glGetString( GL_EXTENSIONS ) );
+	
+	if ( extensions.contains( "GL_EXT_texture_filter_anisotropic" ) )
+	{
+		glGetFloatv( GL_MAX_TEXTURE_MAX_ANISOTROPY_EXT, & max_anisotropy );
+		//qWarning() << "maximum anisotropy" << max_anisotropy;
+	}
+
+	if ( mipmaps = textures->bind( filename ) )
+	{
+		if ( max_anisotropy > 0.0f )
+		{
+			if ( Options::antialias() )
+				glTexParameterf( GL_TEXTURE_2D, GL_TEXTURE_MAX_ANISOTROPY_EXT, max_anisotropy );
+			else
+				glTexParameterf( GL_TEXTURE_2D, GL_TEXTURE_MAX_ANISOTROPY_EXT, 1.0f );
+		}
+
+		glTexParameteri( GL_TEXTURE_2D, GL_TEXTURE_MAG_FILTER, GL_LINEAR );
+		glTexParameteri( GL_TEXTURE_2D, GL_TEXTURE_MIN_FILTER, mipmaps > 1 ? GL_LINEAR_MIPMAP_LINEAR : GL_LINEAR );
+		glTexEnvi( GL_TEXTURE_ENV, GL_TEXTURE_ENV_MODE, GL_MODULATE );
+
+		// TODO: Add support for non-square textures
+
+		glMatrixMode( GL_TEXTURE );
+		glLoadIdentity();
+
+		glMatrixMode( GL_MODELVIEW );
+		return true;
+	}
+	
+	return false;
+ }
+
+
+
+QSize UVWidget::sizeHint() const
+{
+	if( sHint.isValid() ) {
+		return sHint;
+	}
+
+	return QSizeF( BASESIZE, BASESIZE ).toSize();
+}
+
+void UVWidget::setSizeHint( const QSize & s )
+{
+	sHint = s;
+}
+
+QSize UVWidget::minimumSizeHint() const
+{
+	return QSizeF( BASESIZE, BASESIZE ).toSize();
+}
+
+int UVWidget::heightForWidth( int width ) const
+{
+	if ( width < minimumSizeHint().height() )
+		return minimumSizeHint().height();
+	return width;
+}
+
+void UVWidget::mousePressEvent( QMouseEvent * e )
+{
+	QPoint dPos( e->pos() - mousePos );
+	mousePos = e->pos();
+	
+	if ( e->button() == Qt::LeftButton )
+	{
+		QVector<int> hits = indices( mousePos );
+		
+		if ( hits.isEmpty() )
+		{
+			if ( ! e->modifiers().testFlag( Qt::ShiftModifier ) )
+				selectNone();
+			
+			if ( e->modifiers().testFlag( Qt::AltModifier ) )
+			{
+				selectPoly << e->pos();
+			}
+			else
+			{
+				selectRect.setTopLeft( mousePos );
+				selectRect.setBottomRight( mousePos );
+			}
+		}
+		else
+		{
+			if ( dPos.manhattanLength() > 4 )
+				selectCycle = 0;
+			else
+				selectCycle++;
+			
+			int h = hits[ selectCycle % hits.count() ];
+			
+			if ( ! e->modifiers().testFlag( Qt::ShiftModifier ) )
+			{
+				if ( ! isSelected( h ) )
+					selectNone();
+				select( h );
+			}
+			else
+			{
+				select( h, ! isSelected( h ) );
+			}
+			
+			if ( selection.isEmpty() )
+			{
+				setCursor( QCursor( Qt::CrossCursor ) );
+			}
+			else
+			{
+				setCursor( QCursor( Qt::SizeAllCursor ) );
+			}
+		}
+	}
+
+	updateGL();
+}
+
+void UVWidget::mouseMoveEvent( QMouseEvent * e )
+{
+	QPoint dPos( e->pos() - mousePos );
+
+	switch ( e->buttons() )
+	{
+		case Qt::LeftButton:
+			if ( ! selectRect.isNull() )
+			{
+				selectRect.setBottomRight( e->pos() );
+			}
+			else if ( ! selectPoly.isEmpty() )
+			{
+				selectPoly << e->pos();
+			}
+			else
+			{
+				moveSelection( glUnit * zoom * dPos.x(), glUnit * zoom * dPos.y() );
+			}
+			break;
+			
+		case Qt::MidButton:
+			pos += zoom * QPointF( dPos.x(), -dPos.y() );
+			updateViewRect( width(), height() );
+			
+			setCursor( QCursor( Qt::OpenHandCursor ) );
+			
+			break;
+			
+		case Qt::RightButton:
+			zoom *= 1.0 + ( dPos.y() / ZOOMUNIT );
+			
+			if ( zoom < 0.1 )
+			{
+				zoom = 0.1;
+			}
+			else if ( zoom > 10.0 )
+			{
+				zoom = 10.0;
+			}
+			
+			updateViewRect( width(), height() );
+			
+			setCursor( QCursor( Qt::SizeVerCursor ) );
+			
+			break;
+			
+		default:
+			if ( indices( e->pos() ).count() )
+			{
+				setCursor( QCursor( Qt::ArrowCursor ) );
+			}
+			else
+			{
+				setCursor( QCursor( Qt::CrossCursor ) );
+			}
+			return;
+	}
+
+	mousePos = e->pos();
+
+	updateGL();
+}
+
+void UVWidget::mouseReleaseEvent( QMouseEvent * e )
+{
+	switch( e->button() )
+	{
+		case Qt::LeftButton:
+			if ( ! selectRect.isNull() )
+			{
+				select( QRegion( selectRect.normalized() ) );
+				selectRect = QRect();
+			}
+			else if ( ! selectPoly.isEmpty() )
+			{
+				if ( selectPoly.size() > 2 )
+				{
+					select( QRegion( QPolygon( selectPoly.toVector() ) ) );
+				}
+				selectPoly.clear();
+			}
+			break;
+		default:
+			break;
+	}
+
+	if ( indices( e->pos() ).count() )
+	{
+		setCursor( QCursor( Qt::ArrowCursor ) );
+	}
+	else
+	{
+		setCursor( QCursor( Qt::CrossCursor ) );
+	}
+	
+	updateGL();
+}
+
+void UVWidget::wheelEvent( QWheelEvent * e )
+{
+	switch( e->modifiers()) {
+		case Qt::NoModifier:
+			zoom *= 1.0 + ( e->delta() / 8.0 ) / ZOOMUNIT;
+
+			if( zoom < 0.1 ) {
+				zoom = 0.1;
+			}
+			else if( zoom > 10.0 ) {
+				zoom = 10.0;
+			}
+
+			updateViewRect( width(), height() );
+
+			break;
+	}
+
+	updateGL();
+}
+
+
+
+bool UVWidget::setNifData( NifModel * nifModel, const QModelIndex & nifIndex )
+{
+	if ( nif )
+	{
+		disconnect( nif );
+	}
+	
+	undoStack->clear();
+	
+	nif = nifModel;
+	iShape = nifIndex;
+	
+	connect( nif, SIGNAL( modelReset() ), this, SLOT( close() ) );
+	connect( nif, SIGNAL( destroyed() ), this, SLOT( close() ) );
+	connect( nif, SIGNAL( dataChanged( const QModelIndex &, const QModelIndex & ) ), this, SLOT( nifDataChanged( const QModelIndex & ) ) );
+	connect( nif, SIGNAL( rowsRemoved( const QModelIndex &, int, int ) ), this, SLOT( nifDataChanged( const QModelIndex ) ) );
+
+	textures->setNifFolder( nif->getFolder() );
+
+	iShapeData = nif->getBlock( nif->getLink( iShape, "Data" ) );
+	if( nif->inherits( iShapeData, "NiTriBasedGeomData" ) )
+	{
+		iTexCoords = nif->getIndex( iShapeData, "UV Sets" ).child( 0, 0 );
+		if( ! iTexCoords.isValid() || ! nif->rowCount( iTexCoords ) )
+		{
+			return false;
+		}
+		
+		texcoords = nif->getArray< Vector2 >( iTexCoords );
+		
+		QVector< Triangle > tris;
+		
+		if( nif->isNiBlock( iShapeData, "NiTriShapeData" ) )
+		{
+			tris = nif->getArray< Triangle >( iShapeData, "Triangles" );
+		}
+		else if( nif->isNiBlock( iShapeData, "NiTriStripsData" ) )
+		{
+			QModelIndex iPoints = nif->getIndex( iShapeData, "Points" );
+			if( iPoints.isValid() )
+			{
+				for( int r = 0; r < nif->rowCount( iPoints ); r++ )
+				{
+					tris += triangulate( nif->getArray< quint16 >( iPoints.child( r, 0 ) ) );
+				}
+			}
+			else
+			{
+				return false;
+			}
+		}
+		else
+		{
+			return false;
+		}
+
+		QVectorIterator< Triangle > itri( tris );
+		while ( itri.hasNext() )
+		{
+			const Triangle & t = itri.next();
+			
+			int fIdx = faces.size();
+			faces.append( face( fIdx, t[0], t[1], t[2] ) );
+			
+			for( int i = 0; i < 3; i++ )
+			{
+				texcoords2faces.insertMulti( t[i], fIdx );
+			}
+		}
+	}
+
+	foreach( qint32 l, nif->getLinkArray( iShape, "Properties" ) )
+	{
+		QModelIndex iTexProp = nif->getBlock( l, "NiTexturingProperty" );
+		if( iTexProp.isValid() )
+		{
+			QModelIndex iBaseTex = nif->getIndex( iTexProp, "Base Texture" );
+			if( iBaseTex.isValid() )
+			{
+				QModelIndex iTexSource = nif->getBlock( nif->getLink( iBaseTex, "Source" ) );
+				if( iTexSource.isValid() )
+				{
+					texfile = TexCache::find( nif->get<QString>( iTexSource, "File Name" ), nif->getFolder() );
+					return true;
+				}
+			}
+		}
+		else {
+			iTexProp = nif->getBlock( l, "NiTextureProperty" );
+			if( iTexProp.isValid() )
+			{
+				QModelIndex iTexSource = nif->getBlock( nif->getLink( iTexProp, "Image" ) );
+				if( iTexSource.isValid() )
+				{
+					texfile = TexCache::find( nif->get<QString>( iTexSource, "File Name" ) , nif->getFolder() );
+					return true;
+				}
+			}
+		}
+	}
+
+	return false;
+}
+
+void UVWidget::updateNif()
+{
+	if ( nif && iTexCoords.isValid() )
+	{
+		disconnect( nif, SIGNAL( dataChanged( const QModelIndex &, const QModelIndex & ) ), this, SLOT( nifDataChanged( const QModelIndex & ) ) );
+		nif->setArray< Vector2 >( iTexCoords, texcoords );
+		connect( nif, SIGNAL( dataChanged( const QModelIndex &, const QModelIndex & ) ), this, SLOT( nifDataChanged( const QModelIndex & ) ) );
+	}
+}
+
+void UVWidget::nifDataChanged( const QModelIndex & idx )
+{
+	if ( ! nif || ! iShape.isValid() || ! iShapeData.isValid() || ! iTexCoords.isValid() )
+	{
+		close();
+		return;
+	}
+	
+	if ( nif->getBlock( idx ) == iShapeData )
+	{
+		//if ( ! setNifData( nif, iShape ) )
+		{
+			close();
+			return;
+		}
+	}
+}
+
+bool UVWidget::isSelected( int index )
+{
+	return selection.contains( index );
+}
+
+class UVWSelectCommand : public QUndoCommand
+{
+public:
+	UVWSelectCommand( UVWidget * w, const QList<int> & nSel ) : QUndoCommand(), uvw( w ), newSelection( nSel )
+	{
+		setText( "Select" );
+	}
+	
+	int id() const
+	{
+		return 0;
+	}
+	
+	bool mergeWith( const QUndoCommand * cmd )
+	{
+		if ( cmd->id() == id() )
+		{
+			newSelection = static_cast<const UVWSelectCommand *>( cmd )->newSelection;
+			return true;
+		}
+		return false;
+	}
+	
+	void redo()
+	{
+		oldSelection = uvw->selection;
+		uvw->selection = newSelection;
+		uvw->updateGL();
+	}
+	
+	void undo()
+	{
+		uvw->selection = oldSelection;
+		uvw->updateGL();
+	}
+
+protected:
+	UVWidget * uvw;
+	QList<int> oldSelection, newSelection;
+};
+
+void UVWidget::select( int index, bool yes )
+{
+	QList<int> selection = this->selection;
+	if ( yes )
+	{
+		if ( ! selection.contains( index ) )
+			selection.append( index );
+	}
+	else
+		selection.removeAll( index );
+	undoStack->push( new UVWSelectCommand( this, selection ) );
+}
+
+void UVWidget::select( const QRegion & r, bool add )
+{
+	QList<int> selection( add ? this->selection : QList<int>() );
+	foreach ( int s, indices( r ) )
+	{
+		if ( ! selection.contains( s ) )
+			selection.append( s );
+	}
+	undoStack->push( new UVWSelectCommand( this, selection ) );
+}
+
+void UVWidget::selectNone()
+{
+	undoStack->push( new UVWSelectCommand( this, QList<int>() ) );
+}
+
+void UVWidget::selectAll()
+{
+	QList<int> selection;
+	for ( int s = 0; s < texcoords.count(); s++ )
+		selection << s;
+	undoStack->push( new UVWSelectCommand( this, selection ) );
+}
+
+void UVWidget::selectFaces()
+{
+	QList<int> selection = this->selection;
+	foreach ( int s, selection )
+	{
+		foreach ( int f, texcoords2faces.values( s ) )
+		{
+			for ( int i = 0; i < 3; i++ )
+			{
+				if ( ! selection.contains( faces[f].tc[i] ) )
+					selection.append( faces[f].tc[i] );
+			}
+		}
+	}
+	undoStack->push( new UVWSelectCommand( this, selection ) );
+}
+
+void UVWidget::selectConnected()
+{
+	QList<int> selection = this->selection;
+	bool more = true;
+	while ( more )
+	{
+		more = false;
+		foreach ( int s, selection )
+		{
+			foreach ( int f, texcoords2faces.values( s ) )
+			{
+				for ( int i = 0; i < 3; i++ )
+				{
+					if ( ! selection.contains( faces[f].tc[i] ) )
+					{
+						selection.append( faces[f].tc[i] );
+						more = true;
+					}
+				}
+			}
+		}
+	}
+	undoStack->push( new UVWSelectCommand( this, selection ) );
+}
+
+class UVWMoveCommand : public QUndoCommand
+{
+public:
+	UVWMoveCommand( UVWidget * w, double dx, double dy ) : QUndoCommand(), uvw( w ), move( dx, dy )
+	{
+		setText( "Move" );
+	}
+	
+	int id() const
+	{
+		return 1;
+	}
+	
+	bool mergeWith( const QUndoCommand * cmd )
+	{
+		if ( cmd->id() == id() )
+		{
+			move += static_cast<const UVWMoveCommand*>( cmd )->move;
+			return true;
+		}
+		return false;
+	}
+	
+	void redo()
+	{
+		foreach( int tc, uvw->selection )
+		{
+			uvw->texcoords[tc] += move;
+		}
+		uvw->updateNif();
+		uvw->updateGL();
+	}
+	
+	void undo()
+	{
+		foreach( int tc, uvw->selection )
+		{
+			uvw->texcoords[tc] -= move;
+		}
+		uvw->updateNif();
+		uvw->updateGL();
+	}
+
+protected:
+	UVWidget * uvw;
+	Vector2 move;
+};
+
+void UVWidget::moveSelection( double moveX, double moveY )
+{
+	undoStack->push( new UVWMoveCommand( this, moveX, moveY ) );
+}