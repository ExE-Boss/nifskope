#!/bin/bash

version=`cat VERSION`
wcrev=`git log -1 --pretty=format:%h`
<<<<<<< HEAD
cat config.h.in | sed 's/@WCREV@/'${wcrev}'/' | sed 's/@VERSION@/'${version}'/' > config.h
cat Doxyfile.in | sed 's/@WCREV@/'${wcrev}'/' | sed 's/@VERSION@/'${version}'/' > Doxyfile
cat README.txt.in | sed 's/@WCREV@/'${wcrev}'/' | sed 's/@VERSION@/'${version}'/' > README.txt
cat linux-install/nifskope.spec.in | sed 's/@WCREV@/'${wcrev}'/' | sed 's/@VERSION@/'${version}'/' > linux-install/nifskope.spec
=======
if [[ -e config.h ]]; then
    grep ${wcrev} config.h > /dev/null
    if [[ $? == 0 ]]; then
        exit
    fi
fi
#sed 's/\$WCREV\$/'${wcrev}'/' config.h.in > config.h
>>>>>>> 8bb0ec9e
<|MERGE_RESOLUTION|>--- conflicted
+++ resolved
@@ -2,17 +2,6 @@
 
 version=`cat VERSION`
 wcrev=`git log -1 --pretty=format:%h`
-<<<<<<< HEAD
-cat config.h.in | sed 's/@WCREV@/'${wcrev}'/' | sed 's/@VERSION@/'${version}'/' > config.h
 cat Doxyfile.in | sed 's/@WCREV@/'${wcrev}'/' | sed 's/@VERSION@/'${version}'/' > Doxyfile
 cat README.txt.in | sed 's/@WCREV@/'${wcrev}'/' | sed 's/@VERSION@/'${version}'/' > README.txt
-cat linux-install/nifskope.spec.in | sed 's/@WCREV@/'${wcrev}'/' | sed 's/@VERSION@/'${version}'/' > linux-install/nifskope.spec
-=======
-if [[ -e config.h ]]; then
-    grep ${wcrev} config.h > /dev/null
-    if [[ $? == 0 ]]; then
-        exit
-    fi
-fi
-#sed 's/\$WCREV\$/'${wcrev}'/' config.h.in > config.h
->>>>>>> 8bb0ec9e
+cat linux-install/nifskope.spec.in | sed 's/@WCREV@/'${wcrev}'/' | sed 's/@VERSION@/'${version}'/' > linux-install/nifskope.spec